[tool.poetry]
name = "dlt"
version = "1.0.0"
description = "dlt is an open-source python-first scalable data loading library that does not require any backend to run."
authors = ["dltHub Inc. <services@dlthub.com>"]
maintainers = [ "Marcin Rudolf <marcin@dlthub.com>", "Adrian Brudaru <adrian@dlthub.com>", "Anton Burnashev <anton@dlthub.com>", "David Scharf <david@dlthub.com>" ]
readme = "README.md"
license = "Apache-2.0"
homepage = "https://github.com/dlt-hub"
repository = "https://github.com/dlt-hub/dlt"
classifiers = [
    "Development Status :: 4 - Beta",
    "Intended Audience :: Developers",
    "License :: OSI Approved :: Apache Software License",
    "Topic :: Software Development :: Libraries",
    "Typing :: Typed",
    "Operating System :: MacOS :: MacOS X",
    "Operating System :: POSIX :: Linux",
    "Operating System :: Microsoft :: Windows",]
keywords = [ "etl" ]
include = [ "LICENSE.txt", "README.md", "dlt/sources/pipeline_templates/.gitignore", "dlt/sources/pipeline_templates/.dlt/config.toml" ]
packages = [
    { include = "dlt" },
]

[tool.poetry.dependencies]
python = ">=3.8.1,<3.13"
requests = ">=2.26.0"
pendulum = ">=2.1.2"
simplejson = ">=3.17.5"
PyYAML = ">=5.4.1"
semver = ">=2.13.0"
hexbytes = ">=0.2.2"
tzdata = ">=2022.1"
tomlkit = ">=0.11.3"
pathvalidate = ">=2.5.2"
typing-extensions = ">=4.0.0"
makefun = ">=1.15.0"
click = ">=7.1"
requirements-parser = ">=0.5.0"
setuptools = ">=65.6.0"
humanize = ">=4.4.0"
astunparse = ">=1.6.3"
gitpython = ">=3.1.29"
pytz = ">=2022.6"
giturlparse = ">=0.10.0"
# exclude some versions because of segfault bugs in orjson
orjson = {version = ">=3.6.7,<4,!=3.9.11,!=3.9.12,!=3.9.13,!=3.9.14,!=3.10.1", markers="platform_python_implementation != 'PyPy'"}
tenacity = ">=8.0.2"
jsonpath-ng = ">=1.5.3"
fsspec = ">=2022.4.0"
packaging = ">=21.1"
win-precise-time = {version = ">=1.4.2", markers="os_name == 'nt'"}
graphlib-backport = {version = "*", python = "<3.9"}

psycopg2-binary = {version = ">=2.9.1", optional = true}
# use this dependency as the current version of psycopg2cffi does not have sql module
# psycopg2cffi = {git = "https://github.com/chtd/psycopg2cffi.git", optional = true, markers="platform_python_implementation == 'PyPy'"}
psycopg2cffi = {version = ">=2.9.0", optional = true, markers="platform_python_implementation == 'PyPy'"}
grpcio = {version = ">=1.50.0", optional = true}
google-cloud-bigquery = {version = ">=2.26.0", optional = true}
pyarrow = {version = ">=12.0.0", optional = true}
duckdb = {version = ">=0.6.1,<0.11", optional = true}
# keep per-python version dependency as a reference
# duckdb = [
#     {version = ">=0.6.1,<0.10.0", python = ">=3.8,<3.12", optional = true},
#     {version = ">=0.10.0,<0.11.0", python = ">=3.12", optional = true}
# ]
s3fs = {version = ">=2022.4.0", optional = true}
gcsfs = {version = ">=2022.4.0", optional = true}
botocore = {version = ">=1.28", optional = true}
snowflake-connector-python = {version = ">=3.5.0", optional = true}
cron-descriptor = {version = ">=1.2.32", optional = true}
pipdeptree = {version = ">=2.9.0,<2.10", optional = true}
pyathena = {version = ">=2.9.6", optional = true}
weaviate-client = {version = ">=3.22", optional = true}
adlfs = {version = ">=2022.4.0", optional = true}
pyodbc = {version = ">=4.0.39", optional = true}
qdrant-client = {version = ">=1.8", optional = true, extras = ["fastembed"]}
databricks-sql-connector = {version = ">=2.9.3", optional = true}
clickhouse-driver = { version = ">=0.2.7", optional = true }
clickhouse-connect = { version = ">=0.7.7", optional = true }
lancedb = { version = ">=0.8.2", optional = true, markers = "python_version >= '3.9'", allow-prereleases = true }
<<<<<<< HEAD
deltalake = { version = ">=0.17.4", optional = true }
sqlglot = "^25.9.0"
db-dtypes = { version = ">=1.2.0", optional = true } 
=======
tantivy = { version = ">= 0.22.0", optional = true }
deltalake = { version = ">=0.19.0", optional = true }
sqlalchemy = { version = ">=1.4", optional = true }
alembic = {version = "^1.13.2", optional = true}
paramiko = {version = ">=3.3.0", optional = true}
>>>>>>> 61ba65d0

[tool.poetry.extras]
gcp = ["grpcio", "google-cloud-bigquery", "db-dtypes", "gcsfs"]
# bigquery is alias on gcp extras
bigquery = ["grpcio", "google-cloud-bigquery", "pyarrow", "db-dtypes", "gcsfs"]
postgres = ["psycopg2-binary", "psycopg2cffi"]
redshift = ["psycopg2-binary", "psycopg2cffi"]
parquet = ["pyarrow"]
duckdb = ["duckdb"]
filesystem = ["s3fs", "botocore"]
s3 = ["s3fs", "botocore"]
gs = ["gcsfs"]
az = ["adlfs"]
sftp = ["paramiko"]
snowflake = ["snowflake-connector-python"]
motherduck = ["duckdb", "pyarrow"]
cli = ["pipdeptree", "cron-descriptor"]
athena = ["pyathena", "pyarrow", "s3fs", "botocore"]
weaviate = ["weaviate-client"]
mssql = ["pyodbc"]
synapse = ["pyodbc", "adlfs", "pyarrow"]
qdrant = ["qdrant-client"]
databricks = ["databricks-sql-connector"]
clickhouse = ["clickhouse-driver", "clickhouse-connect", "s3fs", "gcsfs", "adlfs", "pyarrow"]
dremio = ["pyarrow"]
lancedb = ["lancedb", "pyarrow", "tantivy"]
deltalake = ["deltalake", "pyarrow"]
sql_database = ["sqlalchemy"]
sqlalchemy = ["sqlalchemy", "alembic"]

[tool.poetry.scripts]
dlt = "dlt.cli._dlt:_main"

[tool.poetry.group.dev.dependencies]
cffi = "^1.16"
greenlet = "^3.0.3"
regex = "^2023.10"
pendulum = ">=3"
requests-mock = "^1.10.0"
types-click = "^7.1.8"
sqlfluff = "^2.3.2"
types-deprecated = "^1.2.9.2"
pytest-console-scripts = "^1.4.1"
pytest = "^7.0.0"
mypy = "^1.10.0"
flake8 = "^5.0.0"
bandit = "^1.7.0"
black = "^23.7.0"
isort = "^5.12.0"
flake8-bugbear = "^22.0.0"
pytest-order = ">=1.0.0"
pytest-cases = ">=3.6.9"
pytest-forked = ">=1.3.0"
types-PyYAML = ">=6.0.7"
types-cachetools = ">=4.2.9"
types-protobuf = ">=3.19.8"
types-simplejson = ">=3.17.0"
types-requests = ">=2.25.6"
types-python-dateutil = ">=2.8.15"
flake8-tidy-imports = ">=4.8.0"
flake8-encodings = { git = "https://github.com/dlt-hub/flake8-encodings.git", branch = "disable_jedi_support" }
flake8-builtins = "^1.5.3"
boto3-stubs = "^1.28.28"
types-tqdm = "^4.66.0.2"
types-psutil = "^5.9.5.16"
types-psycopg2 = "^2.9.21.14"
cryptography = "^41.0.7"
google-api-python-client = ">=1.7.11"
pytest-asyncio = "^0.23.5"
types-sqlalchemy = "^1.4.53.38"
types-pytz = ">=2024.1.0.20240203"
ruff = "^0.3.2"
pyjwt = "^2.8.0"
pytest-mock = "^3.14.0"
types-regex = "^2024.5.15.20240519"
flake8-print = "^5.0.0"
mimesis = "^7.0.0"

[tool.poetry.group.sources]
optional = true
[tool.poetry.group.sources.dependencies]
connectorx = [
    {version = "0.3.2", python = "3.8"},
    {version = ">=0.3.3", python = ">=3.9"}
]
pymysql = "^1.1.0"
openpyxl = "^3"

[tool.poetry.group.pipeline]
optional = true

[tool.poetry.group.pipeline.dependencies]
google-auth-oauthlib = "^1.0.0"
tqdm = "^4.65.0"
enlighten = "^1.11.2"
alive-progress = "^3.1.1"
pydantic = ">2"
numpy = [
    { version = ">=1.21", python = ">=3.8,<3.12" },
    { version = ">=1.26", python = ">=3.12" }
]
pandas = [
    {version = ">2.1", markers = "python_version >= '3.12'"},
    {version = "<2.1", markers = "python_version < '3.12'"}
]

[tool.poetry.group.airflow]
optional = true

[tool.poetry.group.airflow.dependencies]
apache-airflow = {version = "^2.8.0", markers = "python_version < '3.12'"}

[tool.poetry.group.providers]
optional = true

[tool.poetry.group.providers.dependencies]
google-api-python-client = "^2.86.0"

[tool.poetry.group.sentry-sdk]
optional = true

[tool.poetry.group.sentry-sdk.dependencies]
sentry-sdk = "^2.0.0"

[tool.poetry.group.docs]
optional = true

[tool.poetry.group.dbt]
optional = true
[tool.poetry.group.dbt.dependencies]
dbt-core = ">=1.5.0"
dbt-redshift = ">=1.5.0"
dbt-bigquery = ">=1.5.0"
dbt-duckdb = ">=1.5.0"
dbt-snowflake = ">=1.5.0"
dbt-athena-community = ">=1.5.0"
dbt-sqlserver = ">=1.5.0"
# dbt-databricks = {version = ">=1.7.3", optional = true}

[tool.poetry.group.docs.dependencies]
SQLAlchemy = ">=1.4.0"
pymysql = "^1.1.0"
pypdf2 = "^3.0.1"
pydoc-markdown = "^4.8.2"
dbt-core = ">=1.2.0"
dbt-duckdb = ">=1.2.0"
pymongo = ">=4.3.3"
pandas = ">2"
alive-progress = ">=3.0.1"
pyarrow = ">=14.0.0"
psycopg2-binary = ">=2.9"
lancedb = { version = ">=0.8.2", markers = "python_version >= '3.9'", allow-prereleases = true }
openai = ">=1.35"
connectorx = { version = ">=0.3.2" }

[tool.black] # https://black.readthedocs.io/en/stable/usage_and_configuration/the_basics.html#configuration-via-a-file
line-length = 100
preview = true

[tool.isort] # https://pycqa.github.io/isort/docs/configuration/options.html
color_output = true
line_length = 100
profile = "black"
src_paths = ["dlt"]
multi_line_output = 3

[build-system]
requires = ["poetry-core>=1.0.8"]
build-backend = "poetry.core.masonry.api"<|MERGE_RESOLUTION|>--- conflicted
+++ resolved
@@ -81,17 +81,13 @@
 clickhouse-driver = { version = ">=0.2.7", optional = true }
 clickhouse-connect = { version = ">=0.7.7", optional = true }
 lancedb = { version = ">=0.8.2", optional = true, markers = "python_version >= '3.9'", allow-prereleases = true }
-<<<<<<< HEAD
-deltalake = { version = ">=0.17.4", optional = true }
-sqlglot = "^25.9.0"
-db-dtypes = { version = ">=1.2.0", optional = true } 
-=======
 tantivy = { version = ">= 0.22.0", optional = true }
 deltalake = { version = ">=0.19.0", optional = true }
 sqlalchemy = { version = ">=1.4", optional = true }
 alembic = {version = "^1.13.2", optional = true}
 paramiko = {version = ">=3.3.0", optional = true}
->>>>>>> 61ba65d0
+sqlglot = "^25.9.0"
+db-dtypes = { version = ">=1.2.0", optional = true }
 
 [tool.poetry.extras]
 gcp = ["grpcio", "google-cloud-bigquery", "db-dtypes", "gcsfs"]
