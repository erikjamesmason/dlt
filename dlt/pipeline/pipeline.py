import contextlib
import os
from contextlib import contextmanager
from copy import deepcopy, copy
from functools import wraps
from typing import (
    Any,
    Callable,
    ClassVar,
    List,
    Iterator,
    Optional,
    Sequence,
    Tuple,
    cast,
    get_type_hints,
    ContextManager,
    Dict,
)

from dlt import version
from dlt.common import logger
from dlt.common.json import json
from dlt.common.pendulum import pendulum
from dlt.common.configuration import inject_section, known_sections
from dlt.common.configuration.specs import RunConfiguration
from dlt.common.configuration.container import Container
from dlt.common.configuration.exceptions import (
    ConfigFieldMissingException,
    ContextDefaultCannotBeCreated,
    ConfigurationValueError,
)
from dlt.common.configuration.specs.config_section_context import ConfigSectionContext
from dlt.common.destination.exceptions import (
    DestinationIncompatibleLoaderFileFormatException,
    DestinationNoStagingMode,
    DestinationUndefinedEntity,
    DestinationCapabilitiesException,
)
from dlt.common.exceptions import MissingDependencyException
from dlt.common.runtime import signals, initialize_runtime
from dlt.common.schema.typing import (
    TColumnNames,
    TSchemaTables,
    TWriteDispositionConfig,
    TAnySchemaColumns,
    TSchemaContract,
)
from dlt.common.schema.utils import normalize_schema_name
from dlt.common.storages.exceptions import LoadPackageNotFound
from dlt.common.typing import ConfigValue, TFun, TSecretValue, is_optional_type
from dlt.common.runners import pool_runner as runner
from dlt.common.storages import (
    LiveSchemaStorage,
    NormalizeStorage,
    LoadStorage,
    SchemaStorage,
    FileStorage,
    NormalizeStorageConfiguration,
    SchemaStorageConfiguration,
    LoadStorageConfiguration,
    PackageStorage,
    LoadJobInfo,
    LoadPackageInfo,
)
from dlt.common.storages.load_package import TPipelineStateDoc
from dlt.common.destination import (
    DestinationCapabilitiesContext,
    merge_caps_file_formats,
    TDestination,
    ALL_SUPPORTED_FILE_FORMATS,
    TLoaderFileFormat,
)
from dlt.common.destination.reference import (
    DestinationClientDwhConfiguration,
    WithStateSync,
    Destination,
    JobClientBase,
    DestinationClientConfiguration,
    TDestinationReferenceArg,
    DestinationClientStagingConfiguration,
    DestinationClientStagingConfiguration,
    DestinationClientDwhWithStagingConfiguration,
)
from dlt.common.normalizers.naming import NamingConvention
from dlt.common.pipeline import (
    ExtractInfo,
    LoadInfo,
    NormalizeInfo,
    PipelineContext,
    TStepInfo,
    SupportsPipeline,
    TPipelineLocalState,
    TPipelineState,
    StateInjectableContext,
    TStepMetrics,
    WithStepInfo,
    TRefreshMode,
)
from dlt.common.schema import Schema
from dlt.common.utils import is_interactive
from dlt.common.warnings import deprecated, Dlt04DeprecationWarning
from dlt.common.versioned_state import json_encode_state, json_decode_state

from dlt.extract import DltSource
from dlt.extract.exceptions import SourceExhausted
from dlt.extract.extract import Extract, data_to_sources
from dlt.normalize import Normalize
from dlt.normalize.configuration import NormalizeConfiguration
from dlt.destinations.sql_client import SqlClientBase
from dlt.destinations.fs_client import FSClientBase
from dlt.destinations.job_client_impl import SqlJobClientBase
from dlt.load.configuration import LoaderConfiguration
from dlt.load import Load

from dlt.pipeline.configuration import PipelineConfiguration
from dlt.pipeline.progress import _Collector, _NULL_COLLECTOR
from dlt.pipeline.exceptions import (
    CannotRestorePipelineException,
    InvalidPipelineName,
    PipelineConfigMissing,
    PipelineNotActive,
    PipelineStepFailed,
    SqlClientNotAvailable,
    FSClientNotAvailable,
)
from dlt.pipeline.trace import (
    PipelineTrace,
    PipelineStepTrace,
    load_trace,
    merge_traces,
    start_trace,
    start_trace_step,
    end_trace_step,
    end_trace,
)
from dlt.common.pipeline import pipeline_state as current_pipeline_state
from dlt.pipeline.typing import TPipelineStep
from dlt.pipeline.state_sync import (
    PIPELINE_STATE_ENGINE_VERSION,
    bump_pipeline_state_version_if_modified,
    load_pipeline_state_from_destination,
    mark_state_extracted,
    migrate_pipeline_state,
    state_resource,
    default_pipeline_state,
)
from dlt.common.storages.load_package import TLoadPackageState
from dlt.pipeline.helpers import refresh_source
from dlt.dataset import Dataset


def with_state_sync(may_extract_state: bool = False) -> Callable[[TFun], TFun]:
    def decorator(f: TFun) -> TFun:
        @wraps(f)
        def _wrap(self: "Pipeline", *args: Any, **kwargs: Any) -> Any:
            # activate pipeline so right state is always provided
            self.activate()

            # backup and restore state
            should_extract_state = may_extract_state and self.config.restore_from_destination
            with self.managed_state(extract_state=should_extract_state):
                return f(self, *args, **kwargs)

        return _wrap  # type: ignore

    return decorator


def with_schemas_sync(f: TFun) -> TFun:
    @wraps(f)
    def _wrap(self: "Pipeline", *args: Any, **kwargs: Any) -> Any:
        for name in self._schema_storage.live_schemas:
            # refresh live schemas in storage or import schema path
            self._schema_storage.commit_live_schema(name)
        try:
            rv = f(self, *args, **kwargs)
        except Exception:
            # because we committed live schema before calling f, we may safely
            # drop all changes in live schemas
            for name in list(self._schema_storage.live_schemas.keys()):
                try:
                    schema = self._schema_storage.load_schema(name)
                    schema.replace_schema_content(schema, link_to_replaced_schema=False)
                except FileNotFoundError:
                    # no storage schema yet so pop live schema (created in call to f)
                    self._schema_storage.live_schemas.pop(name, None)
            # NOTE: with_state_sync will restore schema_names and default_schema_name
            # so we do not need to do that here
            raise
        else:
            # save modified live schemas
            for name, schema in self._schema_storage.live_schemas.items():
                # also save import schemas only here
                self._schema_storage.save_import_schema_if_not_exists(schema)
                # only now save the schema, already linked to itself if saved as import schema
                self._schema_storage.commit_live_schema(name)
            # refresh list of schemas if any new schemas are added
            self.schema_names = self._list_schemas_sorted()
            return rv

    return _wrap  # type: ignore


def with_runtime_trace(send_state: bool = False) -> Callable[[TFun], TFun]:
    def decorator(f: TFun) -> TFun:
        @wraps(f)
        def _wrap(self: "Pipeline", *args: Any, **kwargs: Any) -> Any:
            trace: PipelineTrace = self._trace
            trace_step: PipelineStepTrace = None
            step_info: Any = None
            is_new_trace = self._trace is None and self.config.enable_runtime_trace

            # create a new trace if we enter a traced function and there's no current trace
            if is_new_trace:
                self._trace = trace = start_trace(cast(TPipelineStep, f.__name__), self)

            try:
                # start a trace step for wrapped function
                if trace:
                    trace_step = start_trace_step(trace, cast(TPipelineStep, f.__name__), self)

                step_info = f(self, *args, **kwargs)
                return step_info
            except Exception as ex:
                step_info = ex  # step info is an exception
                raise
            finally:
                try:
                    if trace_step:
                        # if there was a step, finish it
                        self._trace = end_trace_step(
                            self._trace, trace_step, self, step_info, send_state
                        )
                    if is_new_trace:
                        assert trace.transaction_id == self._trace.transaction_id, (
                            f"Messed up trace reference {self._trace.transaction_id} vs"
                            f" {trace.transaction_id}"
                        )
                        trace = end_trace(
                            trace, self, self._pipeline_storage.storage_path, send_state
                        )
                finally:
                    # always end trace
                    if is_new_trace:
                        assert (
                            self._trace.transaction_id == trace.transaction_id
                        ), f"Messed up trace reference {id(self._trace)} vs {id(trace)}"
                        # if we end new trace that had only 1 step, add it to previous trace
                        # this way we combine several separate calls to extract, normalize, load as single trace
                        # the trace of "run" has many steps and will not be merged
                        self._last_trace = merge_traces(self._last_trace, trace)
                        self._trace = None

        return _wrap  # type: ignore

    return decorator


def with_config_section(sections: Tuple[str, ...]) -> Callable[[TFun], TFun]:
    def decorator(f: TFun) -> TFun:
        @wraps(f)
        def _wrap(self: "Pipeline", *args: Any, **kwargs: Any) -> Any:
            # add section context to the container to be used by all configuration without explicit sections resolution
            with inject_section(
                ConfigSectionContext(pipeline_name=self.pipeline_name, sections=sections)
            ):
                return f(self, *args, **kwargs)

        return _wrap  # type: ignore

    return decorator


class Pipeline(SupportsPipeline):
    STATE_FILE: ClassVar[str] = "state.json"
    STATE_PROPS: ClassVar[List[str]] = list(
        set(get_type_hints(TPipelineState).keys())
        - {
            "sources",
            "destination_type",
            "destination_name",
            "staging_type",
            "staging_name",
            "destinations",
        }
    )
    LOCAL_STATE_PROPS: ClassVar[List[str]] = list(get_type_hints(TPipelineLocalState).keys())
    DEFAULT_DATASET_SUFFIX: ClassVar[str] = "_dataset"

    pipeline_name: str
    """Name of the pipeline"""
    default_schema_name: str = None
    schema_names: List[str] = []
    first_run: bool = False
    """Indicates a first run of the pipeline, where run ends with successful loading of the data"""
    dev_mode: bool
    must_attach_to_local_pipeline: bool
    pipelines_dir: str
    """A directory where the pipelines' working directories are created"""
    working_dir: str
    """A working directory of the pipeline"""
    destination: TDestination = None
    staging: TDestination = None
    """The destination reference which is the Destination Class. `destination.destination_name` returns the name string"""
    dataset_name: str = None
    """Name of the dataset to which pipeline will be loaded to"""
    is_active: bool = False
    """Tells if instance is currently active and available via dlt.pipeline()"""
    collector: _Collector
    config: PipelineConfiguration
    runtime_config: RunConfiguration
    refresh: Optional[TRefreshMode] = None

    def __init__(
        self,
        pipeline_name: str,
        pipelines_dir: str,
        pipeline_salt: TSecretValue,
        destination: TDestination,
        staging: TDestination,
        dataset_name: str,
        import_schema_path: str,
        export_schema_path: str,
        dev_mode: bool,
        progress: _Collector,
        must_attach_to_local_pipeline: bool,
        config: PipelineConfiguration,
        runtime: RunConfiguration,
        refresh: Optional[TRefreshMode] = None,
    ) -> None:
        """Initializes the Pipeline class which implements `dlt` pipeline. Please use `pipeline` function in `dlt` module to create a new Pipeline instance."""
        self.pipeline_salt = pipeline_salt
        self.config = config
        self.runtime_config = runtime
        self.dev_mode = dev_mode
        self.collector = progress or _NULL_COLLECTOR
        self.destination = None
        self.staging = None
        self.refresh = refresh

        self._container = Container()
        self._pipeline_instance_id = self._create_pipeline_instance_id()
        self._pipeline_storage: FileStorage = None
        self._schema_storage: LiveSchemaStorage = None
        self._schema_storage_config: SchemaStorageConfiguration = None
        self._trace: PipelineTrace = None
        self._last_trace: PipelineTrace = None
        self._state_restored: bool = False

        initialize_runtime(self.runtime_config)
        # initialize pipeline working dir
        self._init_working_dir(pipeline_name, pipelines_dir)

        with self.managed_state() as state:
            self._configure(import_schema_path, export_schema_path, must_attach_to_local_pipeline)
            # changing the destination could be dangerous if pipeline has pending load packages
            self._set_destinations(destination=destination, staging=staging, initializing=True)
            # set the pipeline properties from state, destination and staging will not be set
            self._state_to_props(state)
            # we overwrite the state with the values from init
            self._set_dataset_name(dataset_name)

    def drop(self, pipeline_name: str = None) -> "Pipeline":
        """Deletes local pipeline state, schemas and any working files.

        Args:
            pipeline_name (str): Optional. New pipeline name.
        """
        # reset the pipeline working dir
        self._create_pipeline()
        # clone the pipeline
        return Pipeline(
            pipeline_name or self.pipeline_name,
            self.pipelines_dir,
            self.pipeline_salt,
            self.destination,
            self.staging,
            self.dataset_name,
            self._schema_storage.config.import_schema_path,
            self._schema_storage.config.export_schema_path,
            self.dev_mode,
            self.collector,
            False,
            self.config,
            self.runtime_config,
        )

    @with_runtime_trace()
    @with_schemas_sync  # this must precede with_state_sync
    @with_state_sync(may_extract_state=True)
    @with_config_section((known_sections.EXTRACT,))
    def extract(
        self,
        data: Any,
        *,
        table_name: str = None,
        parent_table_name: str = None,
        write_disposition: TWriteDispositionConfig = None,
        columns: TAnySchemaColumns = None,
        primary_key: TColumnNames = None,
        schema: Schema = None,
        max_parallel_items: int = ConfigValue,
        workers: int = ConfigValue,
        schema_contract: TSchemaContract = None,
        refresh: Optional[TRefreshMode] = None,
    ) -> ExtractInfo:
        """Extracts the `data` and prepare it for the normalization. Does not require destination or credentials to be configured. See `run` method for the arguments' description."""

        # create extract storage to which all the sources will be extracted
        extract_step = Extract(
            self._schema_storage,
            self._normalize_storage_config(),
            self.collector,
            original_data=data,
        )
        try:
            with self._maybe_destination_capabilities():
                # extract all sources
                for source in data_to_sources(
                    data,
                    self,
                    schema,
                    table_name,
                    parent_table_name,
                    write_disposition,
                    columns,
                    primary_key,
                    schema_contract,
                ):
                    if source.exhausted:
                        raise SourceExhausted(source.name)

                    self._extract_source(
                        extract_step,
                        source,
                        max_parallel_items,
                        workers,
                        refresh=refresh or self.refresh,
                    )
<<<<<<< HEAD
                    # set dataset objects
                    # TODO: find a better place..
                    for _, resource in source.resources.items():
                        resource.dataset = self.dataset
                        resource.dataset.bind_table_name(resource.table_name)

                # extract state
                state: TPipelineStateDoc = None
                if self.config.restore_from_destination:
                    # this will update state version hash so it will not be extracted again by with_state_sync
                    state = self._bump_version_and_extract_state(
                        self._container[StateInjectableContext].state, True, extract_step
                    )
=======
                # this will update state version hash so it will not be extracted again by with_state_sync
                self._bump_version_and_extract_state(
                    self._container[StateInjectableContext].state,
                    self.config.restore_from_destination,
                    extract_step,
                )
>>>>>>> e0b04654
                # commit load packages with state
                extract_step.commit_packages()
                return self._get_step_info(extract_step)
        except Exception as exc:
            # emit step info
            step_info = self._get_step_info(extract_step)
            current_load_id = step_info.loads_ids[-1] if len(step_info.loads_ids) > 0 else None
            raise PipelineStepFailed(
                self,
                "extract",
                current_load_id,
                exc,
                step_info,
            ) from exc

    def _verify_destination_capabilities(
        self,
        caps: DestinationCapabilitiesContext,
        loader_file_format: TLoaderFileFormat,
    ) -> None:
        # verify loader file format
        if loader_file_format and loader_file_format not in caps.supported_loader_file_formats:
            raise DestinationIncompatibleLoaderFileFormatException(
                self.destination.destination_name,
                (self.staging.destination_name if self.staging else None),
                loader_file_format,
                set(caps.supported_loader_file_formats),
            )

        # verify merge strategy
        for table in self.default_schema.data_tables(include_incomplete=True):
            # temp solution to prevent raising exceptions for destinations such as
            # `fileystem` and `weaviate`, which do handle the `merge` write
            # disposition, but don't implement any of the defined merge strategies
            if caps.supported_merge_strategies is not None:
                if "x-merge-strategy" in table and table["x-merge-strategy"] not in caps.supported_merge_strategies:  # type: ignore[typeddict-item]
                    raise DestinationCapabilitiesException(
                        f"`{table.get('x-merge-strategy')}` merge strategy not supported"
                        f" for `{self.destination.destination_name}` destination."
                    )

    @with_runtime_trace()
    @with_schemas_sync
    @with_config_section((known_sections.NORMALIZE,))
    def normalize(
        self, workers: int = 1, loader_file_format: TLoaderFileFormat = None
    ) -> NormalizeInfo:
        """Normalizes the data prepared with `extract` method, infers the schema and creates load packages for the `load` method. Requires `destination` to be known."""
        if is_interactive():
            workers = 1

        if loader_file_format and loader_file_format not in ALL_SUPPORTED_FILE_FORMATS:
            raise ValueError(f"{loader_file_format} is unknown.")
        # check if any schema is present, if not then no data was extracted
        if not self.default_schema_name:
            return None

        # make sure destination capabilities are available
        self._get_destination_capabilities()

        # create default normalize config
        normalize_config = NormalizeConfiguration(
            workers=workers,
            loader_file_format=loader_file_format,
            _schema_storage_config=self._schema_storage_config,
            _normalize_storage_config=self._normalize_storage_config(),
            _load_storage_config=self._load_storage_config(),
        )
        # run with destination context
        with self._maybe_destination_capabilities() as caps:
            self._verify_destination_capabilities(caps, loader_file_format)

            # shares schema storage with the pipeline so we do not need to install
            normalize_step: Normalize = Normalize(
                collector=self.collector,
                config=normalize_config,
                schema_storage=self._schema_storage,
            )
            try:
                with signals.delayed_signals():
                    runner.run_pool(normalize_step.config, normalize_step)
                return self._get_step_info(normalize_step)
            except Exception as n_ex:
                step_info = self._get_step_info(normalize_step)
                raise PipelineStepFailed(
                    self,
                    "normalize",
                    normalize_step.current_load_id,
                    n_ex,
                    step_info,
                ) from n_ex

    @with_runtime_trace(send_state=True)
    @with_state_sync()
    @with_config_section((known_sections.LOAD,))
    def load(
        self,
        destination: TDestinationReferenceArg = None,
        dataset_name: str = None,
        credentials: Any = None,
        *,
        workers: int = 20,
        raise_on_failed_jobs: bool = False,
    ) -> LoadInfo:
        """Loads the packages prepared by `normalize` method into the `dataset_name` at `destination`, optionally using provided `credentials`"""
        # set destination and default dataset if provided (this is the reason we have state sync here)
        self._set_destinations(
            destination=destination, destination_credentials=credentials, staging=None
        )
        self._set_dataset_name(dataset_name)

        # check if any schema is present, if not then no data was extracted
        if not self.default_schema_name:
            return None

        # make sure that destination is set and client is importable and can be instantiated
        client, staging_client = self._get_destination_clients(self.default_schema)

        # create default loader config and the loader
        load_config = LoaderConfiguration(
            workers=workers,
            raise_on_failed_jobs=raise_on_failed_jobs,
            _load_storage_config=self._load_storage_config(),
        )
        load_step: Load = Load(
            self.destination,
            staging_destination=self.staging,
            collector=self.collector,
            is_storage_owner=False,
            config=load_config,
            initial_client_config=client.config,
            initial_staging_client_config=staging_client.config if staging_client else None,
        )
        try:
            with signals.delayed_signals():
                runner.run_pool(load_step.config, load_step)
            info: LoadInfo = self._get_step_info(load_step)

            self.first_run = False
            return info
        except Exception as l_ex:
            step_info = self._get_step_info(load_step)
            raise PipelineStepFailed(
                self, "load", load_step.current_load_id, l_ex, step_info
            ) from l_ex

    @with_runtime_trace()
    @with_config_section(("run",))
    def run(
        self,
        data: Any = None,
        *,
        destination: TDestinationReferenceArg = None,
        staging: TDestinationReferenceArg = None,
        dataset_name: str = None,
        credentials: Any = None,
        table_name: str = None,
        write_disposition: TWriteDispositionConfig = None,
        columns: TAnySchemaColumns = None,
        primary_key: TColumnNames = None,
        schema: Schema = None,
        loader_file_format: TLoaderFileFormat = None,
        schema_contract: TSchemaContract = None,
        refresh: Optional[TRefreshMode] = None,
    ) -> LoadInfo:
        """Loads the data from `data` argument into the destination specified in `destination` and dataset specified in `dataset_name`.

        #### Note:
        This method will `extract` the data from the `data` argument, infer the schema, `normalize` the data into a load package (ie. jsonl or PARQUET files representing tables) and then `load` such packages into the `destination`.

        The data may be supplied in several forms:
        * a `list` or `Iterable` of any JSON-serializable objects ie. `dlt.run([1, 2, 3], table_name="numbers")`
        * any `Iterator` or a function that yield (`Generator`) ie. `dlt.run(range(1, 10), table_name="range")`
        * a function or a list of functions decorated with @dlt.resource ie. `dlt.run([chess_players(title="GM"), chess_games()])`
        * a function or a list of functions decorated with @dlt.source.

        Please note that `dlt` deals with `bytes`, `datetime`, `decimal` and `uuid` objects so you are free to load documents containing ie. binary data or dates.

        #### Execution:
        The `run` method will first use `sync_destination` method to synchronize pipeline state and schemas with the destination. You can disable this behavior with `restore_from_destination` configuration option.
        Next it will make sure that data from the previous is fully processed. If not, `run` method normalizes, loads pending data items and **exits**
        If there was no pending data, new data from `data` argument is extracted, normalized and loaded.

        #### Args:
            data (Any): Data to be loaded to destination

            destination (str | DestinationReference, optional): A name of the destination to which dlt will load the data, or a destination module imported from `dlt.destination`.
            If not provided, the value passed to `dlt.pipeline` will be used.

            dataset_name (str, optional):A name of the dataset to which the data will be loaded. A dataset is a logical group of tables ie. `schema` in relational databases or folder grouping many files.
            If not provided, the value passed to `dlt.pipeline` will be used. If not provided at all then defaults to the `pipeline_name`

            credentials (Any, optional): Credentials for the `destination` ie. database connection string or a dictionary with google cloud credentials.
            In most cases should be set to None, which lets `dlt` to use `secrets.toml` or environment variables to infer right credentials values.

            table_name (str, optional): The name of the table to which the data should be loaded within the `dataset`. This argument is required for a `data` that is a list/Iterable or Iterator without `__name__` attribute.
            The behavior of this argument depends on the type of the `data`:
            * generator functions: the function name is used as table name, `table_name` overrides this default
            * `@dlt.resource`: resource contains the full table schema and that includes the table name. `table_name` will override this property. Use with care!
            * `@dlt.source`: source contains several resources each with a table schema. `table_name` will override all table names within the source and load the data into single table.

            write_disposition (TWriteDispositionConfig, optional): Controls how to write data to a table. Accepts a shorthand string literal or configuration dictionary.
            Allowed shorthand string literals: `append` will always add new data at the end of the table. `replace` will replace existing data with new data. `skip` will prevent data from loading. "merge" will deduplicate and merge data based on "primary_key" and "merge_key" hints. Defaults to "append".
            Write behaviour can be further customized through a configuration dictionary. For example, to obtain an SCD2 table provide `write_disposition={"disposition": "merge", "strategy": "scd2"}`.
            Please note that in case of `dlt.resource` the table schema value will be overwritten and in case of `dlt.source`, the values in all resources will be overwritten.

            columns (Sequence[TColumnSchema], optional): A list of column schemas. Typed dictionary describing column names, data types, write disposition and performance hints that gives you full control over the created table schema.

            primary_key (str | Sequence[str]): A column name or a list of column names that comprise a private key. Typically used with "merge" write disposition to deduplicate loaded data.

            schema (Schema, optional): An explicit `Schema` object in which all table schemas will be grouped. By default `dlt` takes the schema from the source (if passed in `data` argument) or creates a default one itself.

            loader_file_format (Literal["jsonl", "insert_values", "parquet"], optional). The file format the loader will use to create the load package. Not all file_formats are compatible with all destinations. Defaults to the preferred file format of the selected destination.

            schema_contract (TSchemaContract, optional): On override for the schema contract settings, this will replace the schema contract settings for all tables in the schema. Defaults to None.

            refresh (str | TRefreshMode): Fully or partially reset sources before loading new data in this run. The following refresh modes are supported:
                * `drop_sources`: Drop tables and source and resource state for all sources currently being processed in `run` or `extract` methods of the pipeline. (Note: schema history is erased)
                * `drop_resources`: Drop tables and resource state for all resources being processed. Source level state is not modified. (Note: schema history is erased)
                * `drop_data`: Wipe all data and resource state for all resources being processed. Schema is not modified.

        Raises:
            PipelineStepFailed when a problem happened during `extract`, `normalize` or `load` steps.
        Returns:
            LoadInfo: Information on loaded data including the list of package ids and failed job statuses. Please not that `dlt` will not raise if a single job terminally fails. Such information is provided via LoadInfo.
        """

        signals.raise_if_signalled()
        self.activate()
        self._set_destinations(
            destination=destination, destination_credentials=credentials, staging=staging
        )
        self._set_dataset_name(dataset_name)

        # sync state with destination
        if (
            self.config.restore_from_destination
            and not self.dev_mode
            and not self._state_restored
            and (self.destination or destination)
        ):
            self.sync_destination(destination, staging, dataset_name)
            # sync only once
            self._state_restored = True
        # normalize and load pending data
        if self.list_extracted_load_packages():
            self.normalize(loader_file_format=loader_file_format)
        if self.list_normalized_load_packages():
            # if there were any pending loads, load them and **exit**
            if data is not None:
                logger.warn(
                    "The pipeline `run` method will now load the pending load packages. The data"
                    " you passed to the run function will not be loaded. In order to do that you"
                    " must run the pipeline again"
                )
            return self.load(destination, dataset_name, credentials=credentials)

        # extract from the source
        if data is not None:
            self.extract(
                data,
                table_name=table_name,
                write_disposition=write_disposition,
                columns=columns,
                primary_key=primary_key,
                schema=schema,
                schema_contract=schema_contract,
                refresh=refresh or self.refresh,
            )
            self.normalize(loader_file_format=loader_file_format)
            return self.load(destination, dataset_name, credentials=credentials)
        else:
            return None

    @with_schemas_sync
    def sync_destination(
        self,
        destination: TDestinationReferenceArg = None,
        staging: TDestinationReferenceArg = None,
        dataset_name: str = None,
    ) -> None:
        """Synchronizes pipeline state with the `destination`'s state kept in `dataset_name`

        #### Note:
        Attempts to restore pipeline state and schemas from the destination. Requires the state that is present at the destination to have a higher version number that state kept locally in working directory.
        In such a situation the local state, schemas and intermediate files with the data will be deleted and replaced with the state and schema present in the destination.

        A special case where the pipeline state exists locally but the dataset does not exist at the destination will wipe out the local state.

        Note: this method is executed by the `run` method before any operation on data. Use `restore_from_destination` configuration option to disable that behavior.

        """
        self._set_destinations(destination=destination, staging=staging)
        self._set_dataset_name(dataset_name)

        state = self._get_state()
        state_changed = False
        try:
            try:
                restored_schemas: Sequence[Schema] = None

                remote_state = self._restore_state_from_destination()

                # if remote state is newer or same
                # print(f'REMOTE STATE: {(remote_state or {}).get("_state_version")} >= {state["_state_version"]}')
                # TODO: check if remote_state["_state_version"] is not in 10 recent version. then we know remote is newer.
                if remote_state and remote_state["_state_version"] >= state["_state_version"]:
                    state_changed = remote_state["_version_hash"] != state.get("_version_hash")
                    # print(f"MERGED STATE: {bool(merged_state)}")
                    if state_changed:
                        # see if state didn't change the pipeline name
                        if state["pipeline_name"] != remote_state["pipeline_name"]:
                            raise CannotRestorePipelineException(
                                state["pipeline_name"],
                                self.pipelines_dir,
                                "destination state contains state for pipeline with name"
                                f" {remote_state['pipeline_name']}",
                            )
                        # if state was modified force get all schemas
                        restored_schemas = self._get_schemas_from_destination(
                            remote_state["schema_names"], always_download=True
                        )
                        # TODO: we should probably wipe out pipeline here
                # if we didn't full refresh schemas, get only missing schemas
                if restored_schemas is None:
                    restored_schemas = self._get_schemas_from_destination(
                        state["schema_names"], always_download=False
                    )
                # commit all the changes locally
                if state_changed:
                    # use remote state as state
                    remote_state["_local"] = state["_local"]
                    state = remote_state
                    # set the pipeline props from merged state
                    self._state_to_props(state)
                    # add that the state is already extracted
                    mark_state_extracted(state, state["_version_hash"])
                    # on merge schemas are replaced so we delete all old versions
                    self._schema_storage.clear_storage()
                for schema in restored_schemas:
                    self._schema_storage.save_schema(schema)
                # if the remote state is present then unset first run
                if remote_state is not None:
                    self.first_run = False
            except DestinationUndefinedEntity:
                # storage not present. wipe the pipeline if pipeline not new
                # do it only if pipeline has any data
                if self.has_data:
                    should_wipe = False
                    if self.default_schema_name is None:
                        should_wipe = True
                    else:
                        with self._get_destination_clients(self.default_schema)[0] as job_client:
                            # and storage is not initialized
                            should_wipe = not job_client.is_storage_initialized()
                    if should_wipe:
                        # reset pipeline
                        self._wipe_working_folder()
                        state = self._get_state()
                        self._configure(
                            self._schema_storage_config.import_schema_path,
                            self._schema_storage_config.export_schema_path,
                            False,
                        )

            # write the state back
            self._props_to_state(state)
            bump_pipeline_state_version_if_modified(state)
            self._save_state(state)
        except Exception as ex:
            raise PipelineStepFailed(self, "sync", None, ex, None) from ex

    def activate(self) -> None:
        """Activates the pipeline

        The active pipeline is used as a context for several `dlt` components. It provides state to sources and resources evaluated outside of
        `pipeline.run` and `pipeline.extract` method. For example, if the source you use is accessing state in `dlt.source` decorated function, the state is provided
        by active pipeline.

        The name of active pipeline is used when resolving secrets and config values as the optional most outer section during value lookup. For example if pipeline
        with name `chess_pipeline` is active and `dlt` looks for `BigQuery` configuration, it will look in `chess_pipeline.destination.bigquery.credentials` first and then in
        `destination.bigquery.credentials`.

        Active pipeline also provides the current DestinationCapabilitiesContext to other components ie. Schema instances. Among others, it sets the naming convention
        and maximum identifier length.

        Only one pipeline is active at a given time.

        Pipeline created or attached with `dlt.pipeline`/'dlt.attach` is automatically activated. `run`, `load` and `extract` methods also activate pipeline.
        """
        Container()[PipelineContext].activate(self)

    def deactivate(self) -> None:
        """Deactivates the pipeline

        Pipeline must be active in order to use this method. Please refer to `activate()` method for the explanation of active pipeline concept.
        """
        if not self.is_active:
            raise PipelineNotActive(self.pipeline_name)
        Container()[PipelineContext].deactivate()

    @property
    def has_data(self) -> bool:
        """Tells if the pipeline contains any data: schemas, extracted files, load packages or loaded packages in the destination"""
        return (
            not self.first_run
            or bool(self.schema_names)
            or len(self.list_extracted_load_packages()) > 0
            or len(self.list_normalized_load_packages()) > 0
        )

    @property
    def has_pending_data(self) -> bool:
        """Tells if the pipeline contains any extracted files or pending load packages"""
        return (
            len(self.list_normalized_load_packages()) > 0
            or len(self.list_extracted_load_packages()) > 0
        )

    @property
    def schemas(self) -> SchemaStorage:
        return self._schema_storage

    @property
    def default_schema(self) -> Schema:
        return self.schemas[self.default_schema_name]

    @property
    def state(self) -> TPipelineState:
        """Returns a dictionary with the pipeline state"""
        return self._get_state()

    @property
    def naming(self) -> NamingConvention:
        """Returns naming convention of the default schema"""
        return self._get_schema_or_create().naming

    @property
    def last_trace(self) -> PipelineTrace:
        """Returns or loads last trace generated by pipeline. The trace is loaded from standard location."""
        if self._last_trace:
            return self._last_trace
        return load_trace(self.working_dir)

    @deprecated(
        "Please use list_extracted_load_packages instead. Flat extracted storage format got dropped"
        " in dlt 0.4.0",
        category=Dlt04DeprecationWarning,
    )
    def list_extracted_resources(self) -> Sequence[str]:
        """Returns a list of all the files with extracted resources that will be normalized."""
        return self._get_normalize_storage().list_files_to_normalize_sorted()

    def list_extracted_load_packages(self) -> Sequence[str]:
        """Returns a list of all load packages ids that are or will be normalized."""
        return self._get_normalize_storage().extracted_packages.list_packages()

    def list_normalized_load_packages(self) -> Sequence[str]:
        """Returns a list of all load packages ids that are or will be loaded."""
        return self._get_load_storage().list_normalized_packages()

    def list_completed_load_packages(self) -> Sequence[str]:
        """Returns a list of all load package ids that are completely loaded"""
        return self._get_load_storage().list_loaded_packages()

    def get_load_package_info(self, load_id: str) -> LoadPackageInfo:
        """Returns information on extracted/normalized/completed package with given load_id, all jobs and their statuses."""
        try:
            return self._get_load_storage().get_load_package_info(load_id)
        except LoadPackageNotFound:
            return self._get_normalize_storage().extracted_packages.get_load_package_info(load_id)

    def get_load_package_state(self, load_id: str) -> TLoadPackageState:
        """Returns information on extracted/normalized/completed package with given load_id, all jobs and their statuses."""
        return self._get_load_storage().get_load_package_state(load_id)

    def list_failed_jobs_in_package(self, load_id: str) -> Sequence[LoadJobInfo]:
        """List all failed jobs and associated error messages for a specified `load_id`"""
        return self._get_load_storage().get_load_package_info(load_id).jobs.get("failed_jobs", [])

    def drop_pending_packages(self, with_partial_loads: bool = True) -> None:
        """Deletes all extracted and normalized packages, including those that are partially loaded by default"""
        # delete normalized packages
        load_storage = self._get_load_storage()
        for load_id in load_storage.normalized_packages.list_packages():
            package_info = load_storage.normalized_packages.get_load_package_info(load_id)
            if PackageStorage.is_package_partially_loaded(package_info) and not with_partial_loads:
                continue
            load_storage.normalized_packages.delete_package(load_id)
        # delete extracted files
        normalize_storage = self._get_normalize_storage()
        for load_id in normalize_storage.extracted_packages.list_packages():
            normalize_storage.extracted_packages.delete_package(load_id)

    @with_schemas_sync
    def sync_schema(self, schema_name: str = None) -> TSchemaTables:
        """Synchronizes the schema `schema_name` with the destination. If no name is provided, the default schema will be synchronized."""
        if not schema_name and not self.default_schema_name:
            raise PipelineConfigMissing(
                self.pipeline_name,
                "default_schema_name",
                "load",
                "Pipeline contains no schemas. Please extract any data with `extract` or `run`"
                " methods.",
            )

        schema = self.schemas[schema_name] if schema_name else self.default_schema
        with self._get_destination_clients(schema)[0] as client:
            client.initialize_storage()
            return client.update_stored_schema()

    def set_local_state_val(self, key: str, value: Any) -> None:
        """Sets value in local state. Local state is not synchronized with destination."""
        try:
            # get managed state that is read/write
            state = self._container[StateInjectableContext].state
            state["_local"][key] = value  # type: ignore
        except ContextDefaultCannotBeCreated:
            state = self._get_state()
            state["_local"][key] = value  # type: ignore
            self._save_state(state)

    def get_local_state_val(self, key: str) -> Any:
        """Gets value from local state. Local state is not synchronized with destination."""
        try:
            # get managed state that is read/write
            state = self._container[StateInjectableContext].state
        except ContextDefaultCannotBeCreated:
            state = self._get_state()
        return state["_local"][key]  # type: ignore

    def sql_client(self, schema_name: str = None) -> SqlClientBase[Any]:
        """Returns a sql client configured to query/change the destination and dataset that were used to load the data.
        Use the client with `with` statement to manage opening and closing connection to the destination:
        >>> with pipeline.sql_client() as client:
        >>>     with client.execute_query(
        >>>         "SELECT id, name, email FROM customers WHERE id = %s", 10
        >>>     ) as cursor:
        >>>         print(cursor.fetchall())

        The client is authenticated and defaults all queries to dataset_name used by the pipeline. You can provide alternative
        `schema_name` which will be used to normalize dataset name.
        """
        # if not self.default_schema_name and not schema_name:
        #     raise PipelineConfigMissing(
        #         self.pipeline_name,
        #         "default_schema_name",
        #         "load",
        #         "Sql Client is not available in a pipeline without a default schema. Extract some data first or restore the pipeline from the destination using 'restore_from_destination' flag. There's also `_inject_schema` method for advanced users."
        #     )
        schema = self._get_schema_or_create(schema_name)
        return self._sql_job_client(schema).sql_client

    def _fs_client(self, schema_name: str = None) -> FSClientBase:
        """Returns a filesystem client configured to point to the right folder / bucket for each table.
        For example you may read all parquet files as bytes for one table with the following code:
        >>> files = pipeline._fs_client.list_table_files("customers")
        >>> for file in files:
        >>>     file_bytes = pipeline.fs_client.read_bytes(file)
        >>>     # now you can read them into a pyarrow table for example
        >>>     import pyarrow.parquet as pq
        >>>     table = pq.read_table(io.BytesIO(file_bytes))
        NOTE: This currently is considered a private endpoint and will become stable after we have decided on the
        interface of FSClientBase.
        """
        client = self.destination_client(schema_name)
        if isinstance(client, FSClientBase):
            return client
        raise FSClientNotAvailable(self.pipeline_name, self.destination.destination_name)

    def destination_client(self, schema_name: str = None) -> JobClientBase:
        """Get the destination job client for the configured destination
        Use the client with `with` statement to manage opening and closing connection to the destination:
        >>> with pipeline.destination_client() as client:
        >>>     client.drop_storage()  # removes storage which typically wipes all data in it

        The client is authenticated. You can provide alternative `schema_name` which will be used to normalize dataset name.
        If no schema name is provided and no default schema is present in the pipeline, and ad hoc schema will be created and discarded after use.
        """
        schema = self._get_schema_or_create(schema_name)
        return self._get_destination_clients(schema)[0]

    def _get_schema_or_create(self, schema_name: str = None) -> Schema:
        if schema_name:
            return self.schemas[schema_name]
        if self.default_schema_name:
            return self.default_schema
        with self._maybe_destination_capabilities():
            return Schema(self.pipeline_name)

    def _sql_job_client(self, schema: Schema) -> SqlJobClientBase:
        client_config = self._get_destination_client_initial_config()
        client = self._get_destination_clients(schema, client_config)[0]
        if isinstance(client, SqlJobClientBase):
            return client
        else:
            raise SqlClientNotAvailable(self.pipeline_name, self.destination.destination_name)

    def _get_normalize_storage(self) -> NormalizeStorage:
        return NormalizeStorage(True, self._normalize_storage_config())

    def _get_load_storage(self) -> LoadStorage:
        caps = self._get_destination_capabilities()
        return LoadStorage(
            True,
            caps.supported_loader_file_formats,
            self._load_storage_config(),
        )

    def _normalize_storage_config(self) -> NormalizeStorageConfiguration:
        return NormalizeStorageConfiguration(
            normalize_volume_path=os.path.join(self.working_dir, "normalize")
        )

    def _load_storage_config(self) -> LoadStorageConfiguration:
        return LoadStorageConfiguration(load_volume_path=os.path.join(self.working_dir, "load"))

    def _init_working_dir(self, pipeline_name: str, pipelines_dir: str) -> None:
        self.pipeline_name = pipeline_name
        self.pipelines_dir = pipelines_dir
        self._validate_pipeline_name()
        # compute the folder that keeps all of the pipeline state
        self.working_dir = os.path.join(pipelines_dir, pipeline_name)
        # create pipeline storage, do not create working dir yet
        self._pipeline_storage = FileStorage(self.working_dir, makedirs=False)
        # if full refresh was requested, wipe out all data from working folder, if exists
        if self.dev_mode:
            self._wipe_working_folder()

    def _configure(
        self, import_schema_path: str, export_schema_path: str, must_attach_to_local_pipeline: bool
    ) -> None:
        # create schema storage and folders
        self._schema_storage_config = SchemaStorageConfiguration(
            schema_volume_path=os.path.join(self.working_dir, "schemas"),
            import_schema_path=import_schema_path,
            export_schema_path=export_schema_path,
        )
        # create default configs
        self._normalize_storage_config()
        self._load_storage_config()

        # are we running again?
        has_state = self._pipeline_storage.has_file(Pipeline.STATE_FILE)
        if must_attach_to_local_pipeline and not has_state:
            raise CannotRestorePipelineException(
                self.pipeline_name,
                self.pipelines_dir,
                f"the pipeline was not found in {self.working_dir}.",
            )

        self.must_attach_to_local_pipeline = must_attach_to_local_pipeline
        # attach to pipeline if folder exists and contains state
        if has_state:
            self._attach_pipeline()
        else:
            # this will erase the existing working folder
            self._create_pipeline()

        # create schema storage
        self._schema_storage = LiveSchemaStorage(self._schema_storage_config, makedirs=True)

    def _create_pipeline(self) -> None:
        self._wipe_working_folder()
        self._pipeline_storage.create_folder("", exists_ok=False)
        self.default_schema_name = None
        self.schema_names = []
        self.first_run = True

    def _wipe_working_folder(self) -> None:
        # kill everything inside the working folder
        if self._pipeline_storage.has_folder(""):
            self._pipeline_storage.delete_folder("", recursively=True, delete_ro=True)

    def _attach_pipeline(self) -> None:
        pass

    def _extract_source(
        self,
        extract: Extract,
        source: DltSource,
        max_parallel_items: int,
        workers: int,
        refresh: Optional[TRefreshMode] = None,
        load_package_state_update: Optional[TLoadPackageState] = None,
    ) -> str:
        load_package_state_update = copy(load_package_state_update or {})
        # discover the existing pipeline schema
        try:
            # all live schemas are initially committed and during the extract will accumulate changes in memory
            # line below may create another live schema if source schema is not a part of storage
            # this will (1) look for import schema if present
            # (2) load import schema an overwrite pipeline schema if import schema modified
            # (3) load pipeline schema if no import schema is present

            # keep schema created by the source so we can apply changes from it later
            source_schema = source.schema
            # use existing pipeline schema as the source schema, clone until extraction complete
            source.schema = self.schemas[source.schema.name].clone()
            # refresh the pipeline schema ie. to drop certain tables before any normalizes change
            if refresh:
                # NOTE: we use original pipeline schema to detect dropped/truncated tables so we can drop
                # the original names, before eventual new naming convention is applied
                load_package_state_update.update(deepcopy(refresh_source(self, source, refresh)))
                if refresh == "drop_sources":
                    # replace the whole source AFTER we got tables to drop
                    source.schema = source_schema
            # NOTE: we do pass any programmatic changes from source schema to pipeline schema except settings below
            # TODO: enable when we have full identifier lineage and we are able to merge table identifiers
            if type(source.schema.naming) is not type(source_schema.naming):  # noqa
                source.schema_contract = source_schema.settings.get("schema_contract")
            else:
                source.schema.update_schema(source_schema)
        except FileNotFoundError:
            if refresh is not None:
                logger.info(
                    f"Refresh flag {refresh} has no effect on source {source.name} because the"
                    " source is extracted for a first time"
                )

        # update the normalizers to detect any conflicts early
        source.schema.update_normalizers()

        # extract into pipeline schema
        load_id = extract.extract(
            source, max_parallel_items, workers, load_package_state_update=load_package_state_update
        )

        # update live schema but not update the store yet
        source.schema = self._schema_storage.set_live_schema(source.schema)

        # set as default if this is first schema in pipeline
        if not self.default_schema_name:
            # this performs additional validations as schema contains the naming module
            self._set_default_schema_name(source.schema)

        return load_id

    def _get_destination_client_initial_config(
        self, destination: TDestination = None, as_staging: bool = False
    ) -> DestinationClientConfiguration:
        destination = destination or self.destination
        if not destination:
            raise PipelineConfigMissing(
                self.pipeline_name,
                "destination",
                "load",
                "Please provide `destination` argument to `pipeline`, `run` or `load` method"
                " directly or via .dlt config.toml file or environment variable.",
            )
        client_spec = destination.spec

        # this client supports many schemas and datasets
        if issubclass(client_spec, DestinationClientDwhConfiguration):
            if not self.dataset_name and self.dev_mode:
                logger.warning(
                    "Dev mode may not work if dataset name is not set. Please set the"
                    " dataset_name argument in dlt.pipeline or run method"
                )
            # set default schema name to load all incoming data to a single dataset, no matter what is the current schema name
            default_schema_name = (
                None if self.config.use_single_dataset else self.default_schema_name
            )

            if issubclass(client_spec, DestinationClientStagingConfiguration):
                spec: DestinationClientDwhConfiguration = client_spec(as_staging=as_staging)
            else:
                spec = client_spec()
            spec._bind_dataset_name(self.dataset_name, default_schema_name)
            return spec

        return client_spec()

    def _get_destination_clients(
        self,
        schema: Schema,
        initial_config: DestinationClientConfiguration = None,
        initial_staging_config: DestinationClientConfiguration = None,
    ) -> Tuple[JobClientBase, JobClientBase]:
        try:
            # resolve staging config in order to pass it to destination client config
            staging_client = None
            if self.staging:
                if not initial_staging_config:
                    # this is just initial config - without user configuration injected
                    initial_staging_config = self._get_destination_client_initial_config(
                        self.staging, as_staging=True
                    )
                # create the client - that will also resolve the config
                staging_client = self.staging.client(schema, initial_staging_config)
            if not initial_config:
                # config is not provided then get it with injected credentials
                initial_config = self._get_destination_client_initial_config(self.destination)
            # attach the staging client config to destination client config - if its type supports it
            if (
                self.staging
                and isinstance(initial_config, DestinationClientDwhWithStagingConfiguration)
                and isinstance(staging_client.config, DestinationClientStagingConfiguration)
            ):
                initial_config.staging_config = staging_client.config
            # create instance with initial_config properly set
            client = self.destination.client(schema, initial_config)
            return client, staging_client
        except ModuleNotFoundError:
            client_spec = self.destination.spec()
            raise MissingDependencyException(
                f"{client_spec.destination_type} destination",
                [f"{version.DLT_PKG_NAME}[{client_spec.destination_type}]"],
                "Dependencies for specific destinations are available as extras of dlt",
            )

    def _get_destination_capabilities(self) -> DestinationCapabilitiesContext:
        if not self.destination:
            raise PipelineConfigMissing(
                self.pipeline_name,
                "destination",
                "normalize",
                "Please provide `destination` argument to `pipeline`, `run` or `load` method"
                " directly or via .dlt config.toml file or environment variable.",
            )
        # check if default schema is present
        if (
            self.default_schema_name is not None
            and self.default_schema_name in self._schema_storage
        ):
            naming = self.default_schema.naming
        else:
            naming = None
        return self.destination.capabilities(naming=naming)

    def _get_staging_capabilities(self) -> Optional[DestinationCapabilitiesContext]:
        if self.staging is None:
            return None
        # check if default schema is present
        if (
            self.default_schema_name is not None
            and self.default_schema_name in self._schema_storage
        ):
            naming = self.default_schema.naming
        else:
            naming = None
        return self.staging.capabilities(naming=naming)

    def _validate_pipeline_name(self) -> None:
        try:
            FileStorage.validate_file_name_component(self.pipeline_name)
        except ValueError as ve_ex:
            raise InvalidPipelineName(self.pipeline_name, str(ve_ex))

    def _make_schema_with_default_name(self) -> Schema:
        """Make a schema from the pipeline name using the name normalizer. "_pipeline" suffix is removed if present"""
        if self.pipeline_name.endswith("_pipeline"):
            schema_name = self.pipeline_name[:-9]
        else:
            schema_name = self.pipeline_name
        return Schema(normalize_schema_name(schema_name))

    def _set_context(self, is_active: bool) -> None:
        self.is_active = is_active
        if is_active:
            # set destination context on activation
            if self.destination:
                # inject capabilities context
                self._container[DestinationCapabilitiesContext] = (
                    self._get_destination_capabilities()
                )
        else:
            # remove destination context on deactivation
            if DestinationCapabilitiesContext in self._container:
                del self._container[DestinationCapabilitiesContext]

    def _set_destinations(
        self,
        destination: TDestinationReferenceArg,
        destination_name: Optional[str] = None,
        staging: Optional[TDestinationReferenceArg] = None,
        staging_name: Optional[str] = None,
        initializing: bool = False,
        destination_credentials: Any = None,
    ) -> None:
        destination_changed = destination is not None and destination != self.destination
        # set destination if provided but do not swap if factory is the same
        if destination_changed:
            self.destination = Destination.from_reference(
                destination, destination_name=destination_name
            )

        if (
            self.destination
            and not self.destination.capabilities().supported_loader_file_formats
            and not staging
            and not self.staging
        ):
            logger.warning(
                f"The destination {self.destination.destination_name} requires the filesystem"
                " staging destination to be set, but it was not provided. Setting it to"
                " 'filesystem'."
            )
            staging = "filesystem"
            staging_name = "filesystem"

        staging_changed = staging is not None and staging != self.staging
        if staging_changed:
            staging_module = Destination.from_reference(staging, destination_name=staging_name)
            if staging_module and not issubclass(
                staging_module.spec, DestinationClientStagingConfiguration
            ):
                raise DestinationNoStagingMode(staging_module.destination_name)
            self.staging = staging_module

        if staging_changed or destination_changed:
            # make sure that capabilities can be generated
            with self._maybe_destination_capabilities():
                # update normalizers in all live schemas, only when destination changed
                if destination_changed and not initializing:
                    for schema in self._schema_storage.live_schemas.values():
                        schema.update_normalizers()
            # set new context
            if not initializing:
                self._set_context(is_active=True)
        # apply explicit credentials
        if self.destination and destination_credentials:
            self.destination.config_params["credentials"] = destination_credentials

    @contextmanager
    def _maybe_destination_capabilities(
        self,
    ) -> Iterator[DestinationCapabilitiesContext]:
        caps: DestinationCapabilitiesContext = None
        injected_caps: ContextManager[DestinationCapabilitiesContext] = None
        try:
            if self.destination:
                destination_caps = self._get_destination_capabilities()
                stage_caps = self._get_staging_capabilities()
                injected_caps = self._container.injectable_context(destination_caps)
                caps = injected_caps.__enter__()

                caps.preferred_loader_file_format, caps.supported_loader_file_formats = (
                    merge_caps_file_formats(
                        self.destination.destination_name,
                        (self.staging.destination_name if self.staging else None),
                        destination_caps,
                        stage_caps,
                    )
                )
            yield caps
        finally:
            if injected_caps:
                injected_caps.__exit__(None, None, None)

    def _set_dataset_name(self, new_dataset_name: str) -> None:
        if not new_dataset_name and not self.dataset_name:
            # dataset name is required but not provided - generate the default now
            destination_needs_dataset = False
            if self.destination:
                fields = self.destination.spec().get_resolvable_fields()
                dataset_name_type = fields.get("dataset_name")
                # if dataset is required (default!) we create a default dataset name
                destination_needs_dataset = dataset_name_type is not None and not is_optional_type(
                    dataset_name_type
                )
            # if destination is not specified - generate dataset
            if not self.destination or destination_needs_dataset:
                new_dataset_name = self.pipeline_name + self.DEFAULT_DATASET_SUFFIX

        if not new_dataset_name:
            return

        # in case of dev_mode add unique suffix
        if self.dev_mode:
            # dataset must be specified
            # double _ is not allowed
            if new_dataset_name.endswith("_"):
                new_dataset_name += self._pipeline_instance_id[1:]
            else:
                new_dataset_name += self._pipeline_instance_id
        self.dataset_name = new_dataset_name

        # normalizes the dataset name using the dataset_name_layout
        if self.config.dataset_name_layout:
            self.dataset_name = self.config.dataset_name_layout % self.dataset_name

    def _set_default_schema_name(self, schema: Schema) -> None:
        assert self.default_schema_name is None
        self.default_schema_name = schema.name

    def _create_pipeline_instance_id(self) -> str:
        return pendulum.now().format("_YYYYMMDDhhmmss")

    @with_schemas_sync
    @with_state_sync()
    def _inject_schema(self, schema: Schema) -> None:
        """Injects a schema into the pipeline. Existing schema will be overwritten"""
        schema.update_normalizers()
        self._schema_storage.save_schema(schema)
        if not self.default_schema_name:
            self._set_default_schema_name(schema)

    def _get_step_info(self, step: WithStepInfo[TStepMetrics, TStepInfo]) -> TStepInfo:
        return step.get_step_info(self)

    def _get_state(self) -> TPipelineState:
        try:
            state = json_decode_state(self._pipeline_storage.load(Pipeline.STATE_FILE))
            return migrate_pipeline_state(
                self.pipeline_name,
                state,
                state["_state_engine_version"],
                PIPELINE_STATE_ENGINE_VERSION,
            )
        except FileNotFoundError:
            # do not set the state hash, this will happen on first merge
            return default_pipeline_state()
            # state["_version_hash"] = generate_version_hash(state)
            # return state

    def _optional_sql_job_client(self, schema_name: str) -> Optional[SqlJobClientBase]:
        try:
            return self._sql_job_client(Schema(schema_name))
        except PipelineConfigMissing as pip_ex:
            # fallback to regular init if destination not configured
            logger.info(f"Sql Client not available: {pip_ex}")
        except SqlClientNotAvailable:
            # fallback is sql client not available for destination
            logger.info("Client not available because destination does not support sql client")
        except ConfigFieldMissingException:
            # probably credentials are missing
            logger.info("Client not available due to missing credentials")
        return None

    def _restore_state_from_destination(self) -> Optional[TPipelineState]:
        # if state is not present locally, take the state from the destination
        dataset_name = self.dataset_name
        use_single_dataset = self.config.use_single_dataset
        try:
            # force the main dataset to be used
            self.config.use_single_dataset = True
            schema_name = normalize_schema_name(self.pipeline_name)
            with self._maybe_destination_capabilities():
                schema = Schema(schema_name)
            with self._get_destination_clients(schema)[0] as job_client:
                if isinstance(job_client, WithStateSync):
                    state = load_pipeline_state_from_destination(self.pipeline_name, job_client)
                    if state is None:
                        logger.info(
                            "The state was not found in the destination"
                            f" {self.destination.destination_description}:{dataset_name}"
                        )
                    else:
                        logger.info(
                            "The state was restored from the destination"
                            f" {self.destination.destination_description}:{dataset_name}"
                        )
                else:
                    state = None
                    logger.info(
                        "Destination does not support state sync"
                        f" {self.destination.destination_description}:{dataset_name}"
                    )
            return state
        finally:
            # restore the use_single_dataset option
            self.config.use_single_dataset = use_single_dataset

    def _get_schemas_from_destination(
        self, schema_names: Sequence[str], always_download: bool = False
    ) -> Sequence[Schema]:
        # check which schemas are present in the pipeline and restore missing schemas
        restored_schemas: List[Schema] = []
        for schema_name in schema_names:
            with self._maybe_destination_capabilities():
                schema = Schema(schema_name)
            if not self._schema_storage.has_schema(schema.name) or always_download:
                with self._get_destination_clients(schema)[0] as job_client:
                    if not isinstance(job_client, WithStateSync):
                        logger.info(
                            "Destination does not support restoring of pipeline state"
                            f" {self.destination.destination_name}"
                        )
                        return restored_schemas
                    schema_info = job_client.get_stored_schema()
                    if schema_info is None:
                        logger.info(
                            f"The schema {schema.name} was not found in the destination"
                            f" {self.destination.destination_name}:{self.dataset_name}"
                        )
                        # try to import schema
                        with contextlib.suppress(FileNotFoundError):
                            self._schema_storage.load_schema(schema.name)
                    else:
                        schema = Schema.from_dict(json.loads(schema_info.schema))
                        logger.info(
                            f"The schema {schema.name} version {schema.version} hash"
                            f" {schema.stored_version_hash} was restored from the destination"
                            f" {self.destination.destination_name}:{self.dataset_name}"
                        )
                        restored_schemas.append(schema)
        return restored_schemas

    @contextmanager
    def managed_state(self, *, extract_state: bool = False) -> Iterator[TPipelineState]:
        """Puts pipeline state in managed mode, where yielded state changes will be persisted or fully roll-backed on exception.

        Makes the state to be available via StateInjectableContext
        """
        state = self._get_state()
        try:
            # add the state to container as a context
            with self._container.injectable_context(StateInjectableContext(state=state)):
                yield state
        except Exception:
            backup_state = self._get_state()
            # restore original pipeline props
            self._state_to_props(backup_state)
            # raise original exception
            raise
        else:
            # this modifies state in place
            self._bump_version_and_extract_state(state, extract_state)
            # so we save modified state here
            self._save_state(state)

    def _state_to_props(self, state: TPipelineState) -> None:
        """Write `state` to pipeline props."""
        for prop in Pipeline.STATE_PROPS:
            if prop in state and not prop.startswith("_"):
                setattr(self, prop, state[prop])  # type: ignore
        for prop in Pipeline.LOCAL_STATE_PROPS:
            if prop in state["_local"] and not prop.startswith("_"):
                setattr(self, prop, state["_local"][prop])  # type: ignore
        # staging and destination are taken from state only if not yet set in the pipeline
        if not self.destination:
            self._set_destinations(
                destination=state.get("destination_type"),
                destination_name=state.get("destination_name"),
                staging=state.get("staging_type"),
                staging_name=state.get("staging_name"),
            )
        else:
            # issue warnings that state destination/staging got ignored
            state_destination = state.get("destination_type")
            if state_destination:
                if self.destination.destination_type != state_destination:
                    logger.warning(
                        f"The destination {state_destination}:{state.get('destination_name')} in"
                        " state differs from destination"
                        f" {self.destination.destination_type}:{self.destination.destination_name} in"
                        " pipeline and will be ignored"
                    )
                    state_staging = state.get("staging_type")
                    if state_staging:
                        logger.warning(
                            "The state staging destination"
                            f" {state_staging}:{state.get('staging_name')} is ignored"
                        )

    def _props_to_state(self, state: TPipelineState) -> TPipelineState:
        """Write pipeline props to `state`, returns it for chaining"""
        for prop in Pipeline.STATE_PROPS:
            if not prop.startswith("_"):
                state[prop] = getattr(self, prop)  # type: ignore
        for prop in Pipeline.LOCAL_STATE_PROPS:
            if not prop.startswith("_"):
                state["_local"][prop] = getattr(self, prop)  # type: ignore
        if self.destination:
            state["destination_type"] = self.destination.destination_type
            state["destination_name"] = self.destination.destination_name
        if self.staging:
            state["staging_type"] = self.staging.destination_type
            state["staging_name"] = self.staging.destination_name
        state["schema_names"] = self._list_schemas_sorted()
        return state

    def _save_and_extract_state_and_schema(
        self,
        state: TPipelineState,
        schema: Schema,
        load_package_state_update: Optional[TLoadPackageState] = None,
    ) -> None:
        """Save given state + schema and extract creating a new load package

        Args:
            state: The new pipeline state, replaces the current state
            schema: The new source schema, replaces current schema of the same name
            load_package_state_update: Dict which items will be included in the load package state
        """
        self.schemas.save_schema(schema)
        with self.managed_state() as old_state:
            old_state.update(state)

        self._bump_version_and_extract_state(
            state,
            extract_state=True,
            load_package_state_update=load_package_state_update,
            schema=schema,
        )

    def _bump_version_and_extract_state(
        self,
        state: TPipelineState,
        extract_state: bool,
        extract: Extract = None,
        load_package_state_update: Optional[TLoadPackageState] = None,
        schema: Optional[Schema] = None,
    ) -> None:
        """Merges existing state into `state` and extracts state using `storage` if extract_state is True.

        Storage will be created on demand. In that case the extracted package will be immediately committed.
        """
        _, hash_, _ = bump_pipeline_state_version_if_modified(self._props_to_state(state))
        should_extract = hash_ != state["_local"].get("_last_extracted_hash")
        if should_extract and extract_state:
            extract_ = extract or Extract(self._schema_storage, self._normalize_storage_config())
            # create or get load package upfront to get load_id to create state doc
            schema = schema or self.default_schema
            # note that we preferably retrieve existing package for `schema`
            # same thing happens in extract_.extract so the load_id is preserved
            load_id = extract_.extract_storage.create_load_package(
                schema, reuse_exiting_package=True
            )
            data, doc = state_resource(state, load_id)
            # keep the original data to be used in the metrics
            if extract_.original_data is None:
                extract_.original_data = data
            # append pipeline state to package state
            load_package_state_update = load_package_state_update or {}
            load_package_state_update["pipeline_state"] = doc
            self._extract_source(
                extract_,
                data_to_sources(data, self, schema)[0],
                1,
                1,
                load_package_state_update=load_package_state_update,
            )
            # set state to be extracted
            mark_state_extracted(state, hash_)
            # commit only if we created storage
            if not extract:
                extract_.commit_packages()

    def _list_schemas_sorted(self) -> List[str]:
        """Lists schema names sorted to have deterministic state"""
        return sorted(self._schema_storage.list_schemas())

    def _save_state(self, state: TPipelineState) -> None:
        self._pipeline_storage.save(Pipeline.STATE_FILE, json_encode_state(state))

    def __getstate__(self) -> Any:
        # pickle only the SupportsPipeline protocol fields
        return {"pipeline_name": self.pipeline_name}

    @property
    def dataset(self) -> Dataset:
        """Access helper to dataset"""
        return Dataset(self)<|MERGE_RESOLUTION|>--- conflicted
+++ resolved
@@ -438,28 +438,18 @@
                         workers,
                         refresh=refresh or self.refresh,
                     )
-<<<<<<< HEAD
                     # set dataset objects
                     # TODO: find a better place..
                     for _, resource in source.resources.items():
                         resource.dataset = self.dataset
                         resource.dataset.bind_table_name(resource.table_name)
 
-                # extract state
-                state: TPipelineStateDoc = None
-                if self.config.restore_from_destination:
-                    # this will update state version hash so it will not be extracted again by with_state_sync
-                    state = self._bump_version_and_extract_state(
-                        self._container[StateInjectableContext].state, True, extract_step
-                    )
-=======
                 # this will update state version hash so it will not be extracted again by with_state_sync
                 self._bump_version_and_extract_state(
                     self._container[StateInjectableContext].state,
                     self.config.restore_from_destination,
                     extract_step,
                 )
->>>>>>> e0b04654
                 # commit load packages with state
                 extract_step.commit_packages()
                 return self._get_step_info(extract_step)
