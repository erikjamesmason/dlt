--- conflicted
+++ resolved
@@ -13,7 +13,6 @@
     version_table,
 )
 from dlt.common.destination import DestinationCapabilitiesContext
-<<<<<<< HEAD
 from dlt.common.destination.reference import (
     TLoadJobState,
     RunnableLoadJob,
@@ -21,10 +20,8 @@
     WithStateSync,
     LoadJob,
 )
-=======
-from dlt.common.destination.reference import TLoadJobState, LoadJob, JobClientBase, WithStateSync
 from dlt.common.destination.exceptions import DestinationUndefinedEntity
->>>>>>> 184af2d1
+
 from dlt.common.storages import FileStorage
 from dlt.common.time import precise_time
 
@@ -57,13 +54,10 @@
         self.unique_identifiers = self._list_unique_identifiers(table_schema)
         self.config = client_config
 
-<<<<<<< HEAD
     def run(self) -> None:
-        with FileStorage.open_zipsafe_ro(self._file_path) as f:
-=======
+
         with FileStorage.open_zipsafe_ro(local_path) as f:
             ids: List[str]
->>>>>>> 184af2d1
             docs, payloads, ids = [], [], []
 
             for line in f:
