--- conflicted
+++ resolved
@@ -26,14 +26,9 @@
 
     def _raw_capabilities(self) -> DestinationCapabilitiesContext:
         caps = DestinationCapabilitiesContext()
-<<<<<<< HEAD
         caps.preferred_loader_file_format = "parquet"
         caps.supported_loader_file_formats = ["parquet", "reference"]
-=======
-        caps.preferred_loader_file_format = "jsonl"
-        caps.supported_loader_file_formats = ["jsonl"]
         caps.type_mapper = LanceDBTypeMapper
->>>>>>> dcb1f0e2
 
         caps.max_identifier_length = 200
         caps.max_column_identifier_length = 1024
