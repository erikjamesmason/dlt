from abc import ABC, abstractmethod
import dataclasses
from importlib import import_module
from contextlib import contextmanager

from types import TracebackType
from typing import (
    Callable,
    ClassVar,
    Optional,
    NamedTuple,
    Literal,
    Sequence,
    Iterable,
    Type,
    Union,
    List,
    ContextManager,
    Dict,
    Any,
    TypeVar,
    Generic,
    Generator,
    TYPE_CHECKING,
    Protocol,
    Tuple,
)
from typing_extensions import Annotated
import datetime  # noqa: 251
import inspect

<<<<<<< HEAD
from dlt.common import logger
from dlt.common.typing import DataFrame, ArrowTable
=======
from dlt.common import logger, pendulum
>>>>>>> 61ba65d0
from dlt.common.configuration.specs.base_configuration import extract_inner_hint
from dlt.common.destination.typing import PreparedTableSchema
from dlt.common.destination.utils import verify_schema_capabilities, verify_supported_data_types
from dlt.common.exceptions import TerminalValueError
from dlt.common.metrics import LoadJobMetrics
from dlt.common.normalizers.naming import NamingConvention
<<<<<<< HEAD

from dlt.common.schema import Schema, TTableSchema, TSchemaTables
from dlt.common.schema.utils import (
    get_file_format,
    get_write_disposition,
    get_table_format,
    get_merge_strategy,
)
=======
from dlt.common.schema import Schema, TSchemaTables
from dlt.common.schema.typing import C_DLT_LOAD_ID, _TTableSchemaBase, TWriteDisposition
from dlt.common.schema.utils import fill_hints_from_parent_and_clone_table
>>>>>>> 61ba65d0
from dlt.common.configuration import configspec, resolve_configuration, known_sections, NotResolved
from dlt.common.configuration.specs import BaseConfiguration, CredentialsConfiguration
from dlt.common.destination.capabilities import DestinationCapabilitiesContext
from dlt.common.destination.exceptions import (
    InvalidDestinationReference,
    UnknownDestinationModule,
    DestinationSchemaTampered,
    DestinationTransientException,
    DestinationTerminalException,
)
from dlt.common.schema.exceptions import UnknownTableException
from dlt.common.storages import FileStorage
from dlt.common.storages.load_storage import ParsedLoadJobFileName
from dlt.common.storages.load_package import LoadJobInfo, TPipelineStateDoc


TLoaderReplaceStrategy = Literal["truncate-and-insert", "insert-from-staging", "staging-optimized"]
TDestinationConfig = TypeVar("TDestinationConfig", bound="DestinationClientConfiguration")
TDestinationClient = TypeVar("TDestinationClient", bound="JobClientBase")
TDestinationDwhClient = TypeVar("TDestinationDwhClient", bound="DestinationClientDwhConfiguration")

DEFAULT_FILE_LAYOUT = "{table_name}/{load_id}.{file_id}.{ext}"


class StorageSchemaInfo(NamedTuple):
    version_hash: str
    schema_name: str
    version: int
    engine_version: str
    inserted_at: datetime.datetime
    schema: str

    @classmethod
    def from_normalized_mapping(
        cls, normalized_doc: Dict[str, Any], naming_convention: NamingConvention
    ) -> "StorageSchemaInfo":
        """Instantiate this class from mapping where keys are normalized according to given naming convention

        Args:
            normalized_doc: Mapping with normalized keys (e.g. {Version: ..., SchemaName: ...})
            naming_convention: Naming convention that was used to normalize keys

        Returns:
            StorageSchemaInfo: Instance of this class
        """
        return cls(
            version_hash=normalized_doc[naming_convention.normalize_identifier("version_hash")],
            schema_name=normalized_doc[naming_convention.normalize_identifier("schema_name")],
            version=normalized_doc[naming_convention.normalize_identifier("version")],
            engine_version=normalized_doc[naming_convention.normalize_identifier("engine_version")],
            inserted_at=normalized_doc[naming_convention.normalize_identifier("inserted_at")],
            schema=normalized_doc[naming_convention.normalize_identifier("schema")],
        )

    def to_normalized_mapping(self, naming_convention: NamingConvention) -> Dict[str, Any]:
        """Convert this instance to mapping where keys are normalized according to given naming convention

        Args:
            naming_convention: Naming convention that should be used to normalize keys

        Returns:
            Dict[str, Any]: Mapping with normalized keys (e.g. {Version: ..., SchemaName: ...})
        """
        return {
            naming_convention.normalize_identifier(key): value
            for key, value in self._asdict().items()
        }


@dataclasses.dataclass
class StateInfo:
    version: int
    engine_version: int
    pipeline_name: str
    state: str
    created_at: datetime.datetime
    version_hash: Optional[str] = None
    _dlt_load_id: Optional[str] = None

    def as_doc(self) -> TPipelineStateDoc:
        doc: TPipelineStateDoc = dataclasses.asdict(self)  # type: ignore[assignment]
        if self._dlt_load_id is None:
            doc.pop(C_DLT_LOAD_ID)  # type: ignore[misc]
        if self.version_hash is None:
            doc.pop("version_hash")
        return doc

    @classmethod
    def from_normalized_mapping(
        cls, normalized_doc: Dict[str, Any], naming_convention: NamingConvention
    ) -> "StateInfo":
        """Instantiate this class from mapping where keys are normalized according to given naming convention

        Args:
            normalized_doc: Mapping with normalized keys (e.g. {Version: ..., PipelineName: ...})
            naming_convention: Naming convention that was used to normalize keys

        Returns:
            StateInfo: Instance of this class
        """
        return cls(
            version=normalized_doc[naming_convention.normalize_identifier("version")],
            engine_version=normalized_doc[naming_convention.normalize_identifier("engine_version")],
            pipeline_name=normalized_doc[naming_convention.normalize_identifier("pipeline_name")],
            state=normalized_doc[naming_convention.normalize_identifier("state")],
            created_at=normalized_doc[naming_convention.normalize_identifier("created_at")],
            version_hash=normalized_doc.get(naming_convention.normalize_identifier("version_hash")),
            _dlt_load_id=normalized_doc.get(naming_convention.normalize_identifier(C_DLT_LOAD_ID)),
        )


@configspec
class DestinationClientConfiguration(BaseConfiguration):
    destination_type: Annotated[str, NotResolved()] = dataclasses.field(
        default=None, init=False, repr=False, compare=False
    )  # which destination to load data to
    credentials: Optional[CredentialsConfiguration] = None
    destination_name: Optional[str] = (
        None  # name of the destination, if not set, destination_type is used
    )
    environment: Optional[str] = None

    def fingerprint(self) -> str:
        """Returns a destination fingerprint which is a hash of selected configuration fields. ie. host in case of connection string"""
        return ""

    def __str__(self) -> str:
        """Return displayable destination location"""
        return str(self.credentials)

    def on_resolved(self) -> None:
        self.destination_name = self.destination_name or self.destination_type

    @classmethod
    def credentials_type(
        cls, config: "DestinationClientConfiguration" = None
    ) -> Type[CredentialsConfiguration]:
        """Figure out credentials type, using hint resolvers for dynamic types

        For correct type resolution of filesystem, config should have bucket_url populated
        """
        key = "credentials"
        type_ = cls.get_resolvable_fields()[key]
        if key in cls.__hint_resolvers__ and config is not None:
            try:
                # Type hint for this field is created dynamically
                type_ = cls.__hint_resolvers__[key](config)
            except Exception:
                # we suppress failed hint resolutions
                pass
        return extract_inner_hint(type_)


@configspec
class DestinationClientDwhConfiguration(DestinationClientConfiguration):
    """Configuration of a destination that supports datasets/schemas"""

    dataset_name: Annotated[str, NotResolved()] = dataclasses.field(
        default=None, init=False, repr=False, compare=False
    )  # dataset cannot be resolved
    """dataset name in the destination to load data to, for schemas that are not default schema, it is used as dataset prefix"""
    default_schema_name: Annotated[Optional[str], NotResolved()] = dataclasses.field(
        default=None, init=False, repr=False, compare=False
    )
    """name of default schema to be used to name effective dataset to load data to"""
    replace_strategy: TLoaderReplaceStrategy = "truncate-and-insert"
    """How to handle replace disposition for this destination, can be classic or staging"""
    staging_dataset_name_layout: str = "%s_staging"
    """Layout for staging dataset, where %s is replaced with dataset name. placeholder is optional"""
    enable_dataset_name_normalization: bool = True
    """Whether to normalize the dataset name. Affects staging dataset as well."""

    def _bind_dataset_name(
        self: TDestinationDwhClient, dataset_name: str, default_schema_name: str = None
    ) -> TDestinationDwhClient:
        """Binds the dataset and default schema name to the configuration

        This method is intended to be used internally.
        """
        self.dataset_name = dataset_name
        self.default_schema_name = default_schema_name
        return self

    def normalize_dataset_name(self, schema: Schema) -> str:
        """Builds full db dataset (schema) name out of configured dataset name and schema name: {dataset_name}_{schema.name}. The resulting name is normalized.

        If default schema name is None or equals schema.name, the schema suffix is skipped.
        """
        dataset_name = self._make_dataset_name(schema.name)
        if not dataset_name:
            return dataset_name
        else:
            return (
                schema.naming.normalize_table_identifier(dataset_name)
                if self.enable_dataset_name_normalization
                else dataset_name
            )

    def normalize_staging_dataset_name(self, schema: Schema) -> str:
        """Builds staging dataset name out of dataset_name and staging_dataset_name_layout."""
        if "%s" in self.staging_dataset_name_layout:
            # if dataset name is empty, staging dataset name is also empty
            dataset_name = self._make_dataset_name(schema.name)
            if not dataset_name:
                return dataset_name
            # fill the placeholder
            dataset_name = self.staging_dataset_name_layout % dataset_name
        else:
            # no placeholder, then layout is a full name. so you can have a single staging dataset
            dataset_name = self.staging_dataset_name_layout

        return (
            schema.naming.normalize_table_identifier(dataset_name)
            if self.enable_dataset_name_normalization
            else dataset_name
        )

    def _make_dataset_name(self, schema_name: str) -> str:
        if not schema_name:
            raise ValueError("schema_name is None or empty")

        # if default schema is None then suffix is not added
        if self.default_schema_name is not None and schema_name != self.default_schema_name:
            return (self.dataset_name or "") + "_" + schema_name

        return self.dataset_name


@configspec
class DestinationClientStagingConfiguration(DestinationClientDwhConfiguration):
    """Configuration of a staging destination, able to store files with desired `layout` at `bucket_url`.

    Also supports datasets and can act as standalone destination.
    """

    as_staging_destination: bool = False
    bucket_url: str = None
    # layout of the destination files
    layout: str = DEFAULT_FILE_LAYOUT


@configspec
class DestinationClientDwhWithStagingConfiguration(DestinationClientDwhConfiguration):
    """Configuration of a destination that can take data from staging destination"""

    staging_config: Optional[DestinationClientStagingConfiguration] = None
    """configuration of the staging, if present, injected at runtime"""
    truncate_tables_on_staging_destination_before_load: bool = True
    """If dlt should truncate the tables on staging destination before loading data."""


TLoadJobState = Literal["ready", "running", "failed", "retry", "completed"]


class LoadJob(ABC):
    """
    A stateful load job, represents one job file
    """

    def __init__(self, file_path: str) -> None:
        self._file_path = file_path
        self._file_name = FileStorage.get_file_name_from_file_path(file_path)
        # NOTE: we only accept a full filepath in the constructor
        assert self._file_name != self._file_path
        self._parsed_file_name = ParsedLoadJobFileName.parse(self._file_name)
        self._started_at: pendulum.DateTime = None
        self._finished_at: pendulum.DateTime = None

    def job_id(self) -> str:
        """The job id that is derived from the file name and does not changes during job lifecycle"""
        return self._parsed_file_name.job_id()

    def file_name(self) -> str:
        """A name of the job file"""
        return self._file_name

    def job_file_info(self) -> ParsedLoadJobFileName:
        return self._parsed_file_name

    @abstractmethod
    def state(self) -> TLoadJobState:
        """Returns current state. Should poll external resource if necessary."""
        pass

    @abstractmethod
    def exception(self) -> str:
        """The exception associated with failed or retry states"""
        pass

    def metrics(self) -> Optional[LoadJobMetrics]:
        """Returns job execution metrics"""
        return LoadJobMetrics(
            self._parsed_file_name.job_id(),
            self._file_path,
            self._parsed_file_name.table_name,
            self._started_at,
            self._finished_at,
            self.state(),
            None,
        )


class RunnableLoadJob(LoadJob, ABC):
    """Represents a runnable job that loads a single file

    Each job starts in "running" state and ends in one of terminal states: "retry", "failed" or "completed".
    Each job is uniquely identified by a file name. The file is guaranteed to exist in "running" state. In terminal state, the file may not be present.
    In "running" state, the loader component periodically gets the state via `status()` method. When terminal state is reached, load job is discarded and not called again.
    `exception` method is called to get error information in "failed" and "retry" states.

    The `__init__` method is responsible to put the Job in "running" state. It may raise `LoadClientTerminalException` and `LoadClientTransientException` to
    immediately transition job into "failed" or "retry" state respectively.
    """

    def __init__(self, file_path: str) -> None:
        """
        File name is also a job id (or job id is deterministically derived) so it must be globally unique
        """
        # ensure file name
        super().__init__(file_path)
        self._state: TLoadJobState = "ready"
        self._exception: Exception = None

        # variables needed by most jobs, set by the loader in set_run_vars
        self._schema: Schema = None
        self._load_table: PreparedTableSchema = None
        self._load_id: str = None
        self._job_client: "JobClientBase" = None

    def set_run_vars(self, load_id: str, schema: Schema, load_table: PreparedTableSchema) -> None:
        """
        called by the loader right before the job is run
        """
        self._load_id = load_id
        self._schema = schema
        self._load_table = load_table

    @property
    def load_table_name(self) -> str:
        return self._load_table["name"]

    def run_managed(
        self,
        job_client: "JobClientBase",
    ) -> None:
        """
        wrapper around the user implemented run method
        """
        # only jobs that are not running or have not reached a final state
        # may be started
        assert self._state in ("ready", "retry")
        self._job_client = job_client

        # filepath is now moved to running
        try:
            self._state = "running"
            self._started_at = pendulum.now()
            self._job_client.prepare_load_job_execution(self)
            self.run()
            self._state = "completed"
        except (DestinationTerminalException, TerminalValueError) as e:
            self._state = "failed"
            self._exception = e
            logger.exception(f"Terminal exception in job {self.job_id()} in file {self._file_path}")
        except (DestinationTransientException, Exception) as e:
            self._state = "retry"
            self._exception = e
            logger.exception(
                f"Transient exception in job {self.job_id()} in file {self._file_path}"
            )
        finally:
            self._finished_at = pendulum.now()
            # sanity check
            assert self._state in ("completed", "retry", "failed")

    @abstractmethod
    def run(self) -> None:
        """
        run the actual job, this will be executed on a thread and should be implemented by the user
        exception will be handled outside of this function
        """
        raise NotImplementedError()

    def state(self) -> TLoadJobState:
        """Returns current state. Should poll external resource if necessary."""
        return self._state

    def exception(self) -> str:
        """The exception associated with failed or retry states"""
        return str(self._exception)


class FollowupJobRequest:
    """Base class for follow up jobs that should be created"""

    @abstractmethod
    def new_file_path(self) -> str:
        """Path to a newly created temporary job file. If empty, no followup job should be created"""
        pass


class HasFollowupJobs:
    """Adds a trait that allows to create single or table chain followup jobs"""

    def create_followup_jobs(self, final_state: TLoadJobState) -> List[FollowupJobRequest]:
        """Return list of jobs requests for jobs that should be created. `final_state` is state to which this job transits"""
        return []


class SupportsReadableRelation(Protocol):
    """A readable relation retrieved from a destination that supports it"""

    def df(self, chunk_size: int = None) -> Optional[DataFrame]:
        """Fetches the results as data frame. For large queries the results may be chunked

        Fetches the results into a data frame. The default implementation uses helpers in `pandas.io.sql` to generate Pandas data frame.
        This function will try to use native data frame generation for particular destination. For `BigQuery`: `QueryJob.to_dataframe` is used.
        For `duckdb`: `DuckDBPyConnection.df'

        Args:
            chunk_size (int, optional): Will chunk the results into several data frames. Defaults to None
            **kwargs (Any): Additional parameters which will be passed to native data frame generation function.

        Returns:
            Optional[DataFrame]: A data frame with query results. If chunk_size > 0, None will be returned if there is no more data in results
        """
        ...

    def arrow(self, chunk_size: int = None) -> Optional[ArrowTable]: ...

    def iter_df(self, chunk_size: int) -> Generator[DataFrame, None, None]: ...

    def iter_arrow(self, chunk_size: int) -> Generator[ArrowTable, None, None]: ...

    def fetchall(self) -> List[Tuple[Any, ...]]: ...

    def fetchmany(self, chunk_size: int) -> List[Tuple[Any, ...]]: ...

    def iter_fetchmany(self, chunk_size: int) -> Generator[List[Tuple[Any, ...]], Any, Any]: ...

    def fetchone(self) -> Optional[Tuple[Any, ...]]: ...


class SupportsReadableDataset(Protocol):
    """A readable dataset retrieved from a destination, has support for creating readable relations for a query or table"""

    def query(self, sql: str) -> SupportsReadableRelation: ...

    def __getitem__(self, table: str) -> SupportsReadableRelation: ...

    def __getattr__(self, table: str) -> SupportsReadableRelation: ...


class JobClientBase(ABC):
    def __init__(
        self,
        schema: Schema,
        config: DestinationClientConfiguration,
        capabilities: DestinationCapabilitiesContext,
    ) -> None:
        self.schema = schema
        self.config = config
        self.capabilities = capabilities

    @abstractmethod
    def initialize_storage(self, truncate_tables: Optional[Iterable[str]] = None) -> None:
        """Prepares storage to be used ie. creates database schema or file system folder. Truncates requested tables."""
        pass

    @abstractmethod
    def is_storage_initialized(self) -> bool:
        """Returns if storage is ready to be read/written."""
        pass

    @abstractmethod
    def drop_storage(self) -> None:
        """Brings storage back into not initialized state. Typically data in storage is destroyed."""
        pass

    def verify_schema(
        self, only_tables: Iterable[str] = None, new_jobs: Iterable[ParsedLoadJobFileName] = None
    ) -> List[PreparedTableSchema]:
        """Verifies schema before loading, returns a list of verified loaded tables."""
        if exceptions := verify_schema_capabilities(
            self.schema,
            self.capabilities,
            self.config.destination_type,
            warnings=False,
        ):
            for exception in exceptions:
                logger.error(str(exception))
            raise exceptions[0]

        prepared_tables = [
            self.prepare_load_table(table_name)
            for table_name in set(
                list(only_tables or []) + self.schema.data_table_names(seen_data_only=True)
            )
        ]
        if exceptions := verify_supported_data_types(
            prepared_tables,
            new_jobs,
            self.capabilities,
            self.config.destination_type,
            warnings=False,
        ):
            for exception in exceptions:
                logger.error(str(exception))
            raise exceptions[0]
        return prepared_tables

    def update_stored_schema(
        self,
        only_tables: Iterable[str] = None,
        expected_update: TSchemaTables = None,
    ) -> Optional[TSchemaTables]:
        """Updates storage to the current schema.

        Implementations should not assume that `expected_update` is the exact difference between destination state and the self.schema. This is only the case if
        destination has single writer and no other processes modify the schema.

        Args:
            only_tables (Sequence[str], optional): Updates only listed tables. Defaults to None.
            expected_update (TSchemaTables, optional): Update that is expected to be applied to the destination
        Returns:
            Optional[TSchemaTables]: Returns an update that was applied at the destination.
        """
        # make sure that schema being saved was not modified from the moment it was loaded from storage
        version_hash = self.schema.version_hash
        if self.schema.is_modified:
            raise DestinationSchemaTampered(
                self.schema.name, version_hash, self.schema.stored_version_hash
            )
        return expected_update

    def prepare_load_table(self, table_name: str) -> PreparedTableSchema:
        """Prepares a table schema to be loaded by filling missing hints and doing other modifications requires by given destination."""
        try:
            return fill_hints_from_parent_and_clone_table(self.schema.tables, self.schema.tables[table_name])  # type: ignore[return-value]

        except KeyError:
            raise UnknownTableException(self.schema.name, table_name)

    @abstractmethod
    def create_load_job(
        self, table: PreparedTableSchema, file_path: str, load_id: str, restore: bool = False
    ) -> LoadJob:
        """Creates a load job for a particular `table` with content in `file_path`. Table is already prepared to be loaded."""
        pass

    def prepare_load_job_execution(  # noqa: B027, optional override
        self, job: RunnableLoadJob
    ) -> None:
        """Prepare the connected job client for the execution of a load job (used for query tags in sql clients)"""
        pass

    def should_truncate_table_before_load(self, table_name: str) -> bool:
        return self.prepare_load_table(table_name)["write_disposition"] == "replace"

    def create_table_chain_completed_followup_jobs(
        self,
        table_chain: Sequence[PreparedTableSchema],
        completed_table_chain_jobs: Optional[Sequence[LoadJobInfo]] = None,
    ) -> List[FollowupJobRequest]:
        """Creates a list of followup jobs that should be executed after a table chain is completed. Tables are already prepared to be loaded."""
        return []

    @abstractmethod
    def complete_load(self, load_id: str) -> None:
        """Marks the load package with `load_id` as completed in the destination. Before such commit is done, the data with `load_id` is invalid."""
        pass

    @abstractmethod
    def __enter__(self) -> "JobClientBase":
        pass

    @abstractmethod
    def __exit__(
        self, exc_type: Type[BaseException], exc_val: BaseException, exc_tb: TracebackType
    ) -> None:
        pass

<<<<<<< HEAD
    def _verify_schema(self) -> None:
        """Verifies schema before loading"""
        if exceptions := verify_schema_capabilities(
            self.schema, self.capabilities, self.config.destination_type, warnings=False
        ):
            for exception in exceptions:
                logger.error(str(exception))
            raise exceptions[0]

    def prepare_load_table(
        self, table_name: str, prepare_for_staging: bool = False
    ) -> TTableSchema:
        try:
            # make a copy of the schema so modifications do not affect the original document
            table = deepcopy(self.schema.tables[table_name])
            # add write disposition if not specified - in child tables
            if "write_disposition" not in table:
                table["write_disposition"] = get_write_disposition(self.schema.tables, table_name)
            if "x-merge-strategy" not in table:
                table["x-merge-strategy"] = get_merge_strategy(self.schema.tables, table_name)  # type: ignore[typeddict-unknown-key]
            if "table_format" not in table:
                table["table_format"] = get_table_format(self.schema.tables, table_name)
            if "file_format" not in table:
                table["file_format"] = get_file_format(self.schema.tables, table_name)
            return table
        except KeyError:
            raise UnknownTableException(self.schema.name, table_name)

    def dataset(self) -> SupportsReadableDataset:
        raise Exception("Destination does not support SupportsReadDataset")

=======
>>>>>>> 61ba65d0

class WithStateSync(ABC):
    @abstractmethod
    def get_stored_schema(self) -> Optional[StorageSchemaInfo]:
        """Retrieves newest schema from destination storage"""
        pass

    @abstractmethod
    def get_stored_schema_by_hash(self, version_hash: str) -> StorageSchemaInfo:
        """retrieves the stored schema by hash"""
        pass

    @abstractmethod
    def get_stored_state(self, pipeline_name: str) -> Optional[StateInfo]:
        """Loads compressed state from destination storage"""
        pass


class WithStagingDataset(ABC):
    """Adds capability to use staging dataset and request it from the loader"""

    @abstractmethod
    def should_load_data_to_staging_dataset(self, table_name: str) -> bool:
        return False

    @abstractmethod
    def with_staging_dataset(self) -> ContextManager["JobClientBase"]:
        """Executes job client methods on staging dataset"""
        return self  # type: ignore


class SupportsStagingDestination(ABC):
    """Adds capability to support a staging destination for the load"""

    def should_load_data_to_staging_dataset_on_staging_destination(self, table_name: str) -> bool:
        """If set to True, and staging destination is configured, the data will be loaded to staging dataset on staging destination
        instead of a regular dataset on staging destination. Currently it is used by Athena Iceberg which uses staging dataset
        on staging destination to copy data to iceberg tables stored on regular dataset on staging destination.
        The default is to load data to regular dataset on staging destination from where warehouses like Snowflake (that have their
        own storage) will copy data.
        """
        return False

    @abstractmethod
    def should_truncate_table_before_load_on_staging_destination(self, table_name: str) -> bool:
        """If set to True, data in `table` will be truncated on staging destination (regular dataset). This is the default behavior which
        can be changed with a config flag.
        For Athena + Iceberg this setting is always False - Athena uses regular dataset to store Iceberg tables and we avoid touching it.
        For Athena we truncate those tables only on "replace" write disposition.
        """
        pass


class WithReadableRelations(ABC):
    """Add support for getting readable reletions form a destination"""

    @abstractmethod
    def get_readable_relation(
        self,
        *,
        table: str = None,
        sql: str = None,
    ) -> ContextManager[SupportsReadableRelation]: ...


# TODO: type Destination properly
TDestinationReferenceArg = Union[
    str, "Destination[Any, Any]", Callable[..., "Destination[Any, Any]"], None
]


class Destination(ABC, Generic[TDestinationConfig, TDestinationClient]):
    """A destination factory that can be partially pre-configured
    with credentials and other config params.
    """

    config_params: Dict[str, Any]
    """Explicit config params, overriding any injected or default values."""
    caps_params: Dict[str, Any]
    """Explicit capabilities params, overriding any default values for this destination"""

    def __init__(self, **kwargs: Any) -> None:
        # Create initial unresolved destination config
        # Argument defaults are filtered out here because we only want arguments passed explicitly
        # to supersede config from the environment or pipeline args
        sig = inspect.signature(self.__class__.__init__)
        params = sig.parameters

        # get available args
        spec = self.spec
        spec_fields = spec.get_resolvable_fields()
        caps_fields = DestinationCapabilitiesContext.get_resolvable_fields()

        # remove default kwargs
        kwargs = {k: v for k, v in kwargs.items() if k not in params or v != params[k].default}

        # warn on unknown params
        for k in list(kwargs):
            if k not in spec_fields and k not in caps_fields:
                logger.warning(
                    f"When initializing destination factory of type {self.destination_type},"
                    f" argument {k} is not a valid field in {spec.__name__} or destination"
                    " capabilities"
                )
                kwargs.pop(k)

        self.config_params = {k: v for k, v in kwargs.items() if k in spec_fields}
        self.caps_params = {k: v for k, v in kwargs.items() if k in caps_fields}

    @property
    @abstractmethod
    def spec(self) -> Type[TDestinationConfig]:
        """A spec of destination configuration that also contains destination credentials"""
        ...

    def capabilities(
        self, config: Optional[TDestinationConfig] = None, naming: Optional[NamingConvention] = None
    ) -> DestinationCapabilitiesContext:
        """Destination capabilities ie. supported loader file formats, identifier name lengths, naming conventions, escape function etc.
        Explicit caps arguments passed to the factory init and stored in `caps_params` are applied.

        If `config` is provided, it is used to adjust the capabilities, otherwise the explicit config composed just of `config_params` passed
          to factory init is applied
        If `naming` is provided, the case sensitivity and case folding are adjusted.
        """
        caps = self._raw_capabilities()
        caps.update(self.caps_params)
        # get explicit config if final config not passed
        if config is None:
            # create mock credentials to avoid credentials being resolved
            init_config = self.spec()
            init_config.update(self.config_params)
            credentials = self.spec.credentials_type(init_config)()
            credentials.__is_resolved__ = True
            config = self.spec(credentials=credentials)
            try:
                config = self.configuration(config, accept_partial=True)
            except Exception:
                # in rare cases partial may fail ie. when invalid native value is present
                # in that case we fallback to "empty" config
                pass
        return self.adjust_capabilities(caps, config, naming)

    @abstractmethod
    def _raw_capabilities(self) -> DestinationCapabilitiesContext:
        """Returns raw capabilities, before being adjusted with naming convention and config"""
        ...

    @property
    def destination_name(self) -> str:
        """The destination name will either be explicitly set while creating the destination or will be taken from the type"""
        return self.config_params.get("destination_name") or self.to_name(self.destination_type)

    @property
    def destination_type(self) -> str:
        full_path = self.__class__.__module__ + "." + self.__class__.__qualname__
        return Destination.normalize_type(full_path)

    @property
    def destination_description(self) -> str:
        return f"{self.destination_name}({self.destination_type})"

    @property
    @abstractmethod
    def client_class(self) -> Type[TDestinationClient]:
        """A job client class responsible for starting and resuming load jobs"""
        ...

    def configuration(
        self, initial_config: TDestinationConfig, accept_partial: bool = False
    ) -> TDestinationConfig:
        """Get a fully resolved destination config from the initial config"""

        config = resolve_configuration(
            initial_config or self.spec(),
            sections=(known_sections.DESTINATION, self.destination_name),
            # Already populated values will supersede resolved env config
            explicit_value=self.config_params,
            accept_partial=accept_partial,
        )
        return config

    def client(
        self, schema: Schema, initial_config: TDestinationConfig = None
    ) -> TDestinationClient:
        """Returns a configured instance of the destination's job client"""
        config = self.configuration(initial_config)
        return self.client_class(schema, config, self.capabilities(config, schema.naming))

    @classmethod
    def adjust_capabilities(
        cls,
        caps: DestinationCapabilitiesContext,
        config: TDestinationConfig,
        naming: Optional[NamingConvention],
    ) -> DestinationCapabilitiesContext:
        """Adjust the capabilities to match the case sensitivity as requested by naming convention."""
        # if naming not provided, skip the adjustment
        if not naming or not naming.is_case_sensitive:
            # all destinations are configured to be case insensitive so there's nothing to adjust
            return caps
        if not caps.has_case_sensitive_identifiers:
            if caps.casefold_identifier is str:
                logger.info(
                    f"Naming convention {naming.name()} is case sensitive but the destination does"
                    " not support case sensitive identifiers. Nevertheless identifier casing will"
                    " be preserved in the destination schema."
                )
            else:
                logger.warn(
                    f"Naming convention {naming.name()} is case sensitive but the destination does"
                    " not support case sensitive identifiers. Destination will case fold all the"
                    f" identifiers with {caps.casefold_identifier}"
                )
        else:
            # adjust case folding to store casefold identifiers in the schema
            if caps.casefold_identifier is not str:
                caps.casefold_identifier = str
                logger.info(
                    f"Enabling case sensitive identifiers for naming convention {naming.name()}"
                )
        return caps

    @staticmethod
    def to_name(ref: TDestinationReferenceArg) -> str:
        if ref is None:
            raise InvalidDestinationReference(ref)
        if isinstance(ref, str):
            return ref.rsplit(".", 1)[-1]
        if callable(ref):
            ref = ref()
        return ref.destination_name

    @staticmethod
    def normalize_type(destination_type: str) -> str:
        """Normalizes destination type string into a canonical form. Assumes that type names without dots correspond to built in destinations."""
        if "." not in destination_type:
            destination_type = "dlt.destinations." + destination_type
        # the next two lines shorten the dlt internal destination paths to dlt.destinations.<destination_type>
        name = Destination.to_name(destination_type)
        destination_type = destination_type.replace(
            f"dlt.destinations.impl.{name}.factory.", "dlt.destinations."
        )
        return destination_type

    @staticmethod
    def from_reference(
        ref: TDestinationReferenceArg,
        credentials: Optional[Any] = None,
        destination_name: Optional[str] = None,
        environment: Optional[str] = None,
        **kwargs: Any,
    ) -> Optional["Destination[DestinationClientConfiguration, JobClientBase]"]:
        """Instantiate destination from str reference.
        The ref can be a destination name or import path pointing to a destination class (e.g. `dlt.destinations.postgres`)
        """
        # if we only get a name but no ref, we assume that the name is the destination_type
        if ref is None and destination_name is not None:
            ref = destination_name
        if ref is None:
            return None
        # evaluate callable returning Destination
        if callable(ref):
            ref = ref()
        if isinstance(ref, Destination):
            if credentials or destination_name or environment:
                logger.warning(
                    "Cannot override credentials, destination_name or environment when passing a"
                    " Destination instance, these values will be ignored."
                )
            return ref
        if not isinstance(ref, str):
            raise InvalidDestinationReference(ref)
        try:
            module_path, attr_name = Destination.normalize_type(ref).rsplit(".", 1)
            dest_module = import_module(module_path)
        except ModuleNotFoundError as e:
            raise UnknownDestinationModule(ref) from e

        try:
            factory: Type[Destination[DestinationClientConfiguration, JobClientBase]] = getattr(
                dest_module, attr_name
            )
        except AttributeError as e:
            raise UnknownDestinationModule(ref) from e
        if credentials:
            kwargs["credentials"] = credentials
        if destination_name:
            kwargs["destination_name"] = destination_name
        if environment:
            kwargs["environment"] = environment
        try:
            dest = factory(**kwargs)
            dest.spec
        except Exception as e:
            raise InvalidDestinationReference(ref) from e
        return dest


TDestination = Destination[DestinationClientConfiguration, JobClientBase]<|MERGE_RESOLUTION|>--- conflicted
+++ resolved
@@ -29,19 +29,15 @@
 import datetime  # noqa: 251
 import inspect
 
-<<<<<<< HEAD
-from dlt.common import logger
+from dlt.common import logger, pendulum
 from dlt.common.typing import DataFrame, ArrowTable
-=======
-from dlt.common import logger, pendulum
->>>>>>> 61ba65d0
+
 from dlt.common.configuration.specs.base_configuration import extract_inner_hint
 from dlt.common.destination.typing import PreparedTableSchema
 from dlt.common.destination.utils import verify_schema_capabilities, verify_supported_data_types
 from dlt.common.exceptions import TerminalValueError
 from dlt.common.metrics import LoadJobMetrics
 from dlt.common.normalizers.naming import NamingConvention
-<<<<<<< HEAD
 
 from dlt.common.schema import Schema, TTableSchema, TSchemaTables
 from dlt.common.schema.utils import (
@@ -50,11 +46,9 @@
     get_table_format,
     get_merge_strategy,
 )
-=======
-from dlt.common.schema import Schema, TSchemaTables
 from dlt.common.schema.typing import C_DLT_LOAD_ID, _TTableSchemaBase, TWriteDisposition
 from dlt.common.schema.utils import fill_hints_from_parent_and_clone_table
->>>>>>> 61ba65d0
+
 from dlt.common.configuration import configspec, resolve_configuration, known_sections, NotResolved
 from dlt.common.configuration.specs import BaseConfiguration, CredentialsConfiguration
 from dlt.common.destination.capabilities import DestinationCapabilitiesContext
@@ -637,40 +631,9 @@
     ) -> None:
         pass
 
-<<<<<<< HEAD
-    def _verify_schema(self) -> None:
-        """Verifies schema before loading"""
-        if exceptions := verify_schema_capabilities(
-            self.schema, self.capabilities, self.config.destination_type, warnings=False
-        ):
-            for exception in exceptions:
-                logger.error(str(exception))
-            raise exceptions[0]
-
-    def prepare_load_table(
-        self, table_name: str, prepare_for_staging: bool = False
-    ) -> TTableSchema:
-        try:
-            # make a copy of the schema so modifications do not affect the original document
-            table = deepcopy(self.schema.tables[table_name])
-            # add write disposition if not specified - in child tables
-            if "write_disposition" not in table:
-                table["write_disposition"] = get_write_disposition(self.schema.tables, table_name)
-            if "x-merge-strategy" not in table:
-                table["x-merge-strategy"] = get_merge_strategy(self.schema.tables, table_name)  # type: ignore[typeddict-unknown-key]
-            if "table_format" not in table:
-                table["table_format"] = get_table_format(self.schema.tables, table_name)
-            if "file_format" not in table:
-                table["file_format"] = get_file_format(self.schema.tables, table_name)
-            return table
-        except KeyError:
-            raise UnknownTableException(self.schema.name, table_name)
-
     def dataset(self) -> SupportsReadableDataset:
         raise Exception("Destination does not support SupportsReadDataset")
 
-=======
->>>>>>> 61ba65d0
 
 class WithStateSync(ABC):
     @abstractmethod
