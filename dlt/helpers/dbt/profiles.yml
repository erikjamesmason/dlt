config:
  # do not track usage, do not create .user.yml
  send_anonymous_usage_stats: False

redshift:
  target: analytics
  outputs:
    analytics:
      type: redshift
      host: "{{ env_var('DLT__CREDENTIALS__HOST') }}"
      user: "{{ env_var('DLT__CREDENTIALS__USERNAME') }}"
      password: "{{ env_var('DLT__CREDENTIALS__PASSWORD') }}"
      port: "{{ env_var('DLT__CREDENTIALS__PORT', 5439) | as_number }}"
      dbname: "{{ env_var('DLT__CREDENTIALS__DATABASE') }}"
      schema: "{{ var('destination_dataset_name', var('source_dataset_name')) }}"
      threads: 4
      keepalives_idle: 0 # default 0, indicating the system default
      connect_timeout: "{{ env_var('DLT__CREDENTIALS__CONNECT_TIMEOUT') | as_number}}"
      # search_path: public # optional, not recommended
      #sslmode: [optional, set the sslmode used to connect to the database (in case this parameter is set, will look for ca in ~/.postgresql/root.crt)]
      ra3: true # enables cross-database sources


postgres:
  target: analytics
  outputs:
    analytics:
      type: postgres
      host: "{{ env_var('DLT__CREDENTIALS__HOST') }}"
      user: "{{ env_var('DLT__CREDENTIALS__USERNAME') }}"
      password: "{{ env_var('DLT__CREDENTIALS__PASSWORD') }}"
      port: "{{ env_var('DLT__CREDENTIALS__PORT', 5432) | as_number }}"
      dbname: "{{ env_var('DLT__CREDENTIALS__DATABASE') }}"
      schema: "{{ var('destination_dataset_name', var('source_dataset_name')) }}"
      threads: 4
      keepalives_idle: 0 # default 0, indicating the system default
      connect_timeout: "{{ env_var('DLT__CREDENTIALS__CONNECT_TIMEOUT') | as_number}}"
      # search_path: public # optional, not recommended
      #sslmode: [optional, set the sslmode used to connect to the database (in case this parameter is set, will look for ca in ~/.postgresql/root.crt)]
      ra3: true # enables cross-database sources

bigquery_default:
  target: analytics
  outputs:
    analytics:
      type: bigquery
      method: oauth
      project: "{{ env_var('DLT__CREDENTIALS__PROJECT_ID') }}"
      location: "{{ env_var('DLT__LOCATION') }}"
      schema: "{{ var('destination_dataset_name', var('source_dataset_name')) }}"
      threads: 4
      keepalives_idle: 0 # default 0, indicating the system default
      job_creation_timeout_seconds: "{{ env_var('DLT__HTTP_TIMEOUT') | as_number}}"
      job_retry_deadline_seconds: "{{ env_var('DLT__RETRY_DEADLINE') | as_number}}"

bigquery:
  target: analytics
  outputs:
    analytics:
      type: bigquery
      method: service-account-json
      project: "{{ env_var('DLT__CREDENTIALS__PROJECT_ID') }}"
      location: "{{ env_var('DLT__LOCATION') }}"
      schema: "{{ var('destination_dataset_name', var('source_dataset_name')) }}"
      keyfile_json:
        type: service_account
        project_id: "{{ env_var('DLT__CREDENTIALS__PROJECT_ID') }}"
        private_key: "{{ env_var('DLT__CREDENTIALS__PRIVATE_KEY') }}"
        client_email: "{{ env_var('DLT__CREDENTIALS__CLIENT_EMAIL') }}"
        token_uri: "{{ env_var('DLT__CREDENTIALS__TOKEN_URI') }}"
      threads: 4
      keepalives_idle: 0 # default 0, indicating the system default
      job_creation_timeout_seconds: "{{ env_var('DLT__HTTP_TIMEOUT') | as_number}}"
      job_retry_deadline_seconds: "{{ env_var('DLT__RETRY_DEADLINE') | as_number}}"

duckdb:
  target: analytics
  outputs:
    analytics:
      type: duckdb
      schema: "{{ var('destination_dataset_name', var('source_dataset_name')) }}"
      path: "{{ env_var('DLT__CREDENTIALS__DATABASE') }}"
      extensions:
        - httpfs
        - parquet
      # TODO: emit the config of duck db

motherduck:
  target: analytics
  outputs:
    analytics:
      type: duckdb
      schema: "{{ var('destination_dataset_name', var('source_dataset_name')) }}"
      path: "md:{{ env_var('DLT__CREDENTIALS__DATABASE') }}?token={{env_var('DLT__CREDENTIALS__PASSWORD')}}"

# snowflake with password auth
snowflake:
  target: analytics
  outputs:
    analytics:
      type: snowflake
      account: "{{ env_var('DLT__CREDENTIALS__HOST') }}"
      user: "{{ env_var('DLT__CREDENTIALS__USERNAME') }}"
      password: "{{ env_var('DLT__CREDENTIALS__PASSWORD') }}"
      database: "{{ env_var('DLT__CREDENTIALS__DATABASE') }}"
      role: "{{ env_var('DLT__CREDENTIALS__ROLE', '') }}"
      schema: "{{ var('destination_dataset_name', var('source_dataset_name')) }}"
      warehouse: "{{ env_var('DLT__CREDENTIALS__WAREHOUSE', '') }}"
      threads: 4


# snowflake with private key auth
snowflake_pkey:
  target: analytics
  outputs:
    analytics:
      type: snowflake
      account: "{{ env_var('DLT__CREDENTIALS__HOST') }}"
      user: "{{ env_var('DLT__CREDENTIALS__USERNAME') }}"
      database: "{{ env_var('DLT__CREDENTIALS__DATABASE') }}"
      password: "{{ env_var('DLT__CREDENTIALS__PASSWORD') }}"
      role: "{{ env_var('DLT__CREDENTIALS__ROLE', '') }}"
      schema: "{{ var('destination_dataset_name', var('source_dataset_name')) }}"
      warehouse: "{{ env_var('DLT__CREDENTIALS__WAREHOUSE', '') }}"
      private_key: "{{ env_var('DLT__CREDENTIALS__PRIVATE_KEY') }}" # base64 encoded private key
      private_key_passphrase: "{{ env_var('DLT__CREDENTIALS__PRIVATE_KEY_PASSPHRASE', '') }}"
      threads: 4


athena:
  target: analytics
  outputs:
    analytics:
      type: athena
      s3_staging_dir: "{{ env_var('DLT__QUERY_RESULT_BUCKET') }}"
      s3_data_dir: "{{ env_var('DLT__BUCKET_URL', env_var('DLT__STAGING_CONFIG__BUCKET_URL')) }}"
      s3_data_naming: schema_table
      aws_access_key_id: "{{ env_var('DLT__CREDENTIALS__AWS_ACCESS_KEY_ID') }}"
      aws_secret_access_key: "{{ env_var('DLT__CREDENTIALS__AWS_SECRET_ACCESS_KEY') }}"
      region_name: "{{ env_var('DLT__CREDENTIALS__REGION_NAME', 'eu-central-1') }}"
      schema: "{{ var('destination_dataset_name', var('source_dataset_name')) }}"
      database: "{{ env_var('DLT__AWS_DATA_CATALOG') }}"
      # aws_profile_name: "{{ env_var('DLT__CREDENTIALS__PROFILE_NAME', '') }}"
      work_group: "{{ env_var('DLT__ATHENA_WORK_GROUP', '') }}"


<<<<<<< HEAD
# commented out because dbt for Synapse isn't currently properly supported.
# Leave config here for potential future use.
# synapse:
#   target: analytics
#   outputs:
#     analytics:
#       type: synapse
#       driver: "{{ env_var('DLT__CREDENTIALS__DRIVER') }}"
#       server: "{{ env_var('DLT__CREDENTIALS__HOST') }}"
#       port: "{{ env_var('DLT__CREDENTIALS__PORT') | as_number }}"
#       database: "{{ env_var('DLT__CREDENTIALS__DATABASE') }}"
#       schema: "{{ var('destination_dataset_name', var('source_dataset_name')) }}"
#       user: "{{ env_var('DLT__CREDENTIALS__USERNAME') }}"
#       password: "{{ env_var('DLT__CREDENTIALS__PASSWORD') }}"    
=======
databricks:
  target: analytics
  outputs:
    analytics:
      type: databricks
      catalog: "{{ env_var('DLT__CREDENTIALS__CATALOG') }}"
      schema: "{{ var('destination_dataset_name', var('source_dataset_name')) }}"
      host: "{{ env_var('DLT__CREDENTIALS__SERVER_HOSTNAME') }}"
      http_path: "{{ env_var('DLT__CREDENTIALS__HTTP_PATH') }}"
      token: "{{ env_var('DLT__CREDENTIALS__ACCESS_TOKEN') }}"
      threads: 4
>>>>>>> d2dd9517
<|MERGE_RESOLUTION|>--- conflicted
+++ resolved
@@ -144,7 +144,6 @@
       work_group: "{{ env_var('DLT__ATHENA_WORK_GROUP', '') }}"
 
 
-<<<<<<< HEAD
 # commented out because dbt for Synapse isn't currently properly supported.
 # Leave config here for potential future use.
 # synapse:
@@ -159,7 +158,8 @@
 #       schema: "{{ var('destination_dataset_name', var('source_dataset_name')) }}"
 #       user: "{{ env_var('DLT__CREDENTIALS__USERNAME') }}"
 #       password: "{{ env_var('DLT__CREDENTIALS__PASSWORD') }}"    
-=======
+
+
 databricks:
   target: analytics
   outputs:
@@ -170,5 +170,4 @@
       host: "{{ env_var('DLT__CREDENTIALS__SERVER_HOSTNAME') }}"
       http_path: "{{ env_var('DLT__CREDENTIALS__HTTP_PATH') }}"
       token: "{{ env_var('DLT__CREDENTIALS__ACCESS_TOKEN') }}"
-      threads: 4
->>>>>>> d2dd9517
+      threads: 4