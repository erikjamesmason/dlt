--- conflicted
+++ resolved
@@ -57,11 +57,7 @@
     )
     load_info = pipeline.run([source1(10), source2(20)])
 
-<<<<<<< HEAD
     source1_schema = load_info.pipeline.schemas.get("source1")
-=======
-    source1_schema = load_info.pipeline.schemas.get("source1")  # type: ignore[attr-defined]
->>>>>>> 3d35f9ba
 
     assert load_info.pipeline.schema_names == ["source2", "source1"]  # type: ignore[attr-defined]
 
