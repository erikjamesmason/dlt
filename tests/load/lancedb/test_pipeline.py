--- conflicted
+++ resolved
@@ -1,17 +1,11 @@
 import multiprocessing
 from typing import Iterator, Generator, Any, List
-<<<<<<< HEAD
-from typing import Union, Dict
-
-import pytest
-=======
 from typing import Mapping
 from typing import Union, Dict
 
 import pytest
 from lancedb import DBConnection  # type: ignore
 from lancedb.embeddings import EmbeddingFunctionRegistry  # type: ignore
->>>>>>> 2b7f4c6d
 from lancedb.table import Table  # type: ignore
 
 import dlt
@@ -22,14 +16,9 @@
 from dlt.destinations.impl.lancedb.lancedb_adapter import (
     lancedb_adapter,
     VECTORIZE_HINT,
-    DOCUMENT_ID_HINT,
 )
 from dlt.destinations.impl.lancedb.lancedb_client import LanceDBClient
 from dlt.extract import DltResource
-<<<<<<< HEAD
-from dlt.pipeline.exceptions import PipelineStepFailed
-=======
->>>>>>> 2b7f4c6d
 from tests.load.lancedb.utils import assert_table, chunk_document, mock_embed
 from tests.load.utils import sequence_generator, drop_active_pipeline_data
 from tests.pipeline.utils import assert_load_info
@@ -67,22 +56,14 @@
 
     lancedb_adapter(
         some_data,
-<<<<<<< HEAD
-        document_id=["content"],
-=======
         merge_key=["content"],
->>>>>>> 2b7f4c6d
     )
 
     assert some_data.columns["content"] == {  # type: ignore
         "name": "content",
         "data_type": "text",
         "x-lancedb-embed": True,
-<<<<<<< HEAD
-        "x-lancedb-doc-id": True,
-=======
         "merge_key": True,
->>>>>>> 2b7f4c6d
     }
 
 
@@ -440,19 +421,6 @@
     info = pipe.run(lancedb_adapter(["context", "created", "not a stop word"], embed=["value"]))
     # Dataset in load info is empty.
     assert info.dataset_name is None
-<<<<<<< HEAD
-    client = pipe.destination_client()  # type: ignore[assignment]
-    assert client.dataset_name is None
-    assert client.sentinel_table == "dltSentinelTable"
-    assert_table(pipe, "content", expected_items_count=3)
-
-
-def test_merge_no_orphans() -> None:
-    @dlt.resource(
-        write_disposition="merge",
-        primary_key=["doc_id"],
-        table_name="document",
-=======
     client = pipe.destination_client()
     assert client.dataset_name is None  # type: ignore
     assert client.sentinel_table == "dltSentinelTable"  # type: ignore
@@ -465,7 +433,6 @@
         table_name="document",
         primary_key=["doc_id"],
         merge_key=["doc_id"],
->>>>>>> 2b7f4c6d
     )
     def documents(docs: List[DictStrAny]) -> Generator[DictStrAny, None, None]:
         for doc in docs:
@@ -559,156 +526,6 @@
         assert set(df["chunk_text"]) == expected_text
 
 
-<<<<<<< HEAD
-def test_merge_no_orphans_with_doc_id() -> None:
-    @dlt.resource(  # type: ignore
-        write_disposition="merge",
-        table_name="document",
-        columns={"doc_id": {DOCUMENT_ID_HINT: True}},
-    )
-    def documents(docs: List[DictStrAny]) -> Generator[DictStrAny, None, None]:
-        for doc in docs:
-            doc_id = doc["doc_id"]
-            chunks = chunk_document(doc["text"])
-            embeddings = [
-                {
-                    "chunk_hash": digest128(chunk),
-                    "chunk_text": chunk,
-                    "embedding": mock_embed(),
-                }
-                for chunk in chunks
-            ]
-            yield {"doc_id": doc_id, "doc_text": doc["text"], "embeddings": embeddings}
-
-    @dlt.source(max_table_nesting=1)
-    def documents_source(
-        docs: List[DictStrAny],
-    ) -> Union[Generator[Dict[str, Any], None, None], DltResource]:
-        return documents(docs)
-
-    pipeline = dlt.pipeline(
-        pipeline_name="chunked_docs",
-        destination="lancedb",
-        dataset_name="chunked_documents",
-        dev_mode=True,
-    )
-
-    initial_docs = [
-        {
-            "text": (
-                "This is the first document. It contains some text that will be chunked and"
-                " embedded. (I don't want to be seen in updated run's embedding chunk texts btw)"
-            ),
-            "doc_id": 1,
-        },
-        {
-            "text": "Here's another document. It's a bit different from the first one.",
-            "doc_id": 2,
-        },
-    ]
-
-    info = pipeline.run(documents_source(initial_docs))
-    assert_load_info(info)
-
-    updated_docs = [
-        {
-            "text": "This is the first document, but it has been updated with new content.",
-            "doc_id": 1,
-        },
-        {
-            "text": "This is a completely new document that wasn't in the initial set.",
-            "doc_id": 3,
-        },
-    ]
-
-    info = pipeline.run(documents_source(updated_docs))
-    assert_load_info(info)
-
-    with pipeline.destination_client() as client:
-        # Orphaned chunks/documents must have been discarded.
-        # Shouldn't contain any text from `initial_docs' where doc_id=1.
-        expected_text = {
-            "Here's ano",
-            "ther docum",
-            "ent. It's ",
-            "a bit diff",
-            "erent from",
-            " the first",
-            " one.",
-            "This is th",
-            "e first do",
-            "cument, bu",
-            "t it has b",
-            "een update",
-            "d with new",
-            " content.",
-            "This is a ",
-            "completely",
-            " new docum",
-            "ent that w",
-            "asn't in t",
-            "he initial",
-            " set.",
-        }
-
-        embeddings_table_name = client.make_qualified_table_name("document__embeddings")  # type: ignore[attr-defined]
-
-        tbl: Table = client.db_client.open_table(embeddings_table_name)  # type: ignore[attr-defined]
-        df = tbl.to_pandas()
-        assert set(df["chunk_text"]) == expected_text
-
-
-def test_primary_key_not_compatible_with_doc_id_hint_on_merge_disposition() -> None:
-    @dlt.resource(  # type: ignore
-        write_disposition="merge",
-        table_name="document",
-        primary_key="doc_id",
-        columns={"doc_id": {DOCUMENT_ID_HINT: True}},
-    )
-    def documents(docs: List[DictStrAny]) -> Generator[DictStrAny, None, None]:
-        for doc in docs:
-            doc_id = doc["doc_id"]
-            chunks = chunk_document(doc["text"])
-            embeddings = [
-                {
-                    "chunk_hash": digest128(chunk),
-                    "chunk_text": chunk,
-                    "embedding": mock_embed(),
-                }
-                for chunk in chunks
-            ]
-            yield {"doc_id": doc_id, "doc_text": doc["text"], "embeddings": embeddings}
-
-    @dlt.source(max_table_nesting=1)
-    def documents_source(
-        docs: List[DictStrAny],
-    ) -> Union[Generator[Dict[str, Any], None, None], DltResource]:
-        return documents(docs)
-
-    pipeline = dlt.pipeline(
-        pipeline_name="test_mandatory_doc_id_hint_on_merge_disposition",
-        destination="lancedb",
-        dataset_name="test_mandatory_doc_id_hint_on_merge_disposition",
-        dev_mode=True,
-    )
-
-    initial_docs = [
-        {
-            "text": (
-                "This is the first document. It contains some text that will be chunked and"
-                " embedded. (I don't want to be seen in updated run's embedding chunk texts btw)"
-            ),
-            "doc_id": 1,
-        },
-        {
-            "text": "Here's another document. It's a bit different from the first one.",
-            "doc_id": 2,
-        },
-    ]
-
-    with pytest.raises(PipelineStepFailed):
-        pipeline.run(documents(initial_docs))
-=======
 search_data = [
     {"text": "Frodo was a happy puppy"},
     {"text": "There are several kittens playing"},
@@ -829,5 +646,4 @@
         tbl.search("puppy", query_type="vector", ordering_field_name="_distance")
         .select(["text"])
         .to_list()
-    )
->>>>>>> 2b7f4c6d
+    )