--- conflicted
+++ resolved
@@ -5,12 +5,7 @@
 from typing import Union, Dict
 
 import pytest
-<<<<<<< HEAD
 from lancedb import DBConnection  # type: ignore
-=======
-import lancedb  # type: ignore
-from lancedb import DBConnection
->>>>>>> dcb1f0e2
 from lancedb.embeddings import EmbeddingFunctionRegistry  # type: ignore
 from lancedb.table import Table  # type: ignore
 
@@ -29,12 +24,7 @@
 from tests.load.utils import sequence_generator, drop_active_pipeline_data
 from tests.pipeline.utils import assert_load_info
 
-<<<<<<< HEAD
-
 # Mark all tests as essential, don't remove.
-=======
-# Mark all tests as essential, do not remove.
->>>>>>> dcb1f0e2
 pytestmark = pytest.mark.essential
 
 
