# Quickstart Guide: Data Load Tool (DLT)

## **TL;DR: This guide shows you how to load a JSON document into Google BigQuery using DLT.**

![](docs/DLT-Pacman-Big.gif)

*Please open a pull request [here](https://github.com/scale-vector/dlt/edit/master/QUICKSTART.md) if there is something you can improve about this quickstart.*

## Grab the demo

Clone the example repository:
```
git clone https://github.com/scale-vector/dlt-quickstart-example.git
```

Enter the directory:
```
cd dlt-quickstart-example
```

Open the files in your favorite IDE / text editor:
- `data.json` (i.e. the JSON document you will load)
- `credentials.json` (i.e. contains the credentials to our demo Google BigQuery warehouse)
- `quickstart.py` (i.e. the script that uses DLT)

## Set up a virtual environment

Ensure you are using either Python 3.8 or 3.9:
```
python3 --version
```

Create a new virtual environment:
```
python3 -m venv ./env
```

Activate the virtual environment:
```
source ./env/bin/activate
```

## Install DLT and support for the target data warehouse

Install DLT using pip:
```
pip3 install python-dlt
```

Install support for Google BigQuery:
```
pip3 install python-dlt[gcp]
```

## Understanding the code

<<<<<<< HEAD
1. Configure DLT
=======
a. Import necessary libaries
```
import base64
import json
from dlt.common.utils import uniq_id
from dlt.pipeline import Pipeline, GCPPipelineCredentials
```

b. Create a unique prefix for your demo Google BigQuery table
```
schema_prefix = 'demo_' + uniq_id()[:4]
```

c. Name your schema
```
schema_name = 'example'
```

d. Name your table
```
parent_table = 'json_doc'
```

e. Specify your schema file location
```
schema_file_path = 'schema.yml'
```

f. Load credentials
```
with open('credentials.json', 'r', encoding="utf-8") as f:
    gcp_credentials_json = json.load(f)
>>>>>>> a533e764

2. Create a DLT pipeline

3. Load the data from the JSON document

<<<<<<< HEAD
4. Pass the data to the DLT pipeline
=======
a. Load JSON document into a dictionary
```
with open('data.json', 'r', encoding="utf-8") as f:
    data = json.load(f)
```
>>>>>>> a533e764

5. Use DLT to load the data

## Running the code

<<<<<<< HEAD
Run the script:
=======
c. Save schema to `schema.yml` file
```
schema = pipeline.get_default_schema()
schema_yaml = schema.as_yaml(remove_default=True)
with open(schema_file_path, 'w', encoding="utf-8") as f:
    f.write(schema_yaml)
```


## 8. Use DLT to load the data

a. Load
```
pipeline.load()
```

b. Make sure there are no errors
```
completed_loads = pipeline.list_completed_loads()
# print(completed_loads)
# now enumerate all complete loads if we have any failed packages
# complete but failed job will not raise any exceptions
for load_id in completed_loads:
    print(f"Checking failed jobs in {load_id}")
    for job, failed_message in pipeline.list_failed_jobs(load_id):
        print(f"JOB: {job}\nMSG: {failed_message}")
```

c. Run the script:
>>>>>>> a533e764
```
python3 quickstart.py
```

Inspect `schema.yml` that has been generated:
```
vim schema.yml
```

See results of querying the Google BigQuery table:

`json_doc` table

<<<<<<< HEAD
=======
    # Join previous two queries via auto generated keys
    query = f"""
        select p.name, p.age, p.id as parent_id,
            c.name as child_name, c.id as child_id, c._dlt_list_idx as child_order_in_list
        from `{schema_prefix}_example.json_doc` as p
        left join `{schema_prefix}_example.json_doc__children`  as c
            on p._dlt_id = c._dlt_parent_id
    """
    run_query(query)
>>>>>>> a533e764
```
SELECT * FROM `{schema_prefix}_example.json_doc`
```
```
{  "name": "Ana",  "age": "30",  "id": "456",  "_dlt_load_id": "1654787700.406905",  "_dlt_id": "5b018c1ba3364279a0ca1a231fbd8d90"}
{  "name": "Bob",  "age": "30",  "id": "455",  "_dlt_load_id": "1654787700.406905",  "_dlt_id": "afc8506472a14a529bf3e6ebba3e0a9e"}
```

`json_doc__children` table

```
SELECT * FROM `{schema_prefix}_example.json_doc__children` LIMIT 1000
```
```
    # {"name": "Bill", "id": "625", "_dlt_parent_id": "5b018c1ba3364279a0ca1a231fbd8d90", "_dlt_list_idx": "0", "_dlt_root_id": "5b018c1ba3364279a0ca1a231fbd8d90",
    #   "_dlt_id": "7993452627a98814cc7091f2c51faf5c"}
    # {"name": "Bill", "id": "625", "_dlt_parent_id": "afc8506472a14a529bf3e6ebba3e0a9e", "_dlt_list_idx": "0", "_dlt_root_id": "afc8506472a14a529bf3e6ebba3e0a9e",
    #   "_dlt_id": "9a2fd144227e70e3aa09467e2358f934"}
    # {"name": "Dave", "id": "621", "_dlt_parent_id": "afc8506472a14a529bf3e6ebba3e0a9e", "_dlt_list_idx": "1", "_dlt_root_id": "afc8506472a14a529bf3e6ebba3e0a9e",
    #   "_dlt_id": "28002ed6792470ea8caf2d6b6393b4f9"}
    # {"name": "Elli", "id": "591", "_dlt_parent_id": "5b018c1ba3364279a0ca1a231fbd8d90", "_dlt_list_idx": "1", "_dlt_root_id": "5b018c1ba3364279a0ca1a231fbd8d90",
    #   "_dlt_id": "d18172353fba1a492c739a7789a786cf"}
```

Joining the two tables above on autogenerated keys (i.e. `p._record_hash = c._parent_hash`)

```
select p.name, p.age, p.id as parent_id,
            c.name as child_name, c.id as child_id, c._pos as child_order_in_list
        from `{schema_prefix}_example.json_doc` as p
        left join `{schema_prefix}_example.json_doc__children`  as c
            on p._record_hash = c._parent_hash
```
```
    # {  "name": "Ana",  "age": "30",  "parent_id": "456",  "child_name": "Bill",  "child_id": "625",  "child_order_in_list": "0"}
    # {  "name": "Ana",  "age": "30",  "parent_id": "456",  "child_name": "Elli",  "child_id": "591",  "child_order_in_list": "1"}
    # {  "name": "Bob",  "age": "30",  "parent_id": "455",  "child_name": "Bill",  "child_id": "625",  "child_order_in_list": "0"}
    # {  "name": "Bob",  "age": "30",  "parent_id": "455",  "child_name": "Dave",  "child_id": "621",  "child_order_in_list": "1"}
```

## Next steps

1. Replace `data.json` with data you want to explore

2. Check that the inferred types are correct in `schema.yml`

3. Set up your own Google BigQuery warehouse (and replace the credentials)

4. Use this new clean staging layer as the starting point for a semantic layer / analytical model (e.g. using dbt)<|MERGE_RESOLUTION|>--- conflicted
+++ resolved
@@ -54,94 +54,20 @@
 
 ## Understanding the code
 
-<<<<<<< HEAD
 1. Configure DLT
-=======
-a. Import necessary libaries
-```
-import base64
-import json
-from dlt.common.utils import uniq_id
-from dlt.pipeline import Pipeline, GCPPipelineCredentials
-```
-
-b. Create a unique prefix for your demo Google BigQuery table
-```
-schema_prefix = 'demo_' + uniq_id()[:4]
-```
-
-c. Name your schema
-```
-schema_name = 'example'
-```
-
-d. Name your table
-```
-parent_table = 'json_doc'
-```
-
-e. Specify your schema file location
-```
-schema_file_path = 'schema.yml'
-```
-
-f. Load credentials
-```
-with open('credentials.json', 'r', encoding="utf-8") as f:
-    gcp_credentials_json = json.load(f)
->>>>>>> a533e764
 
 2. Create a DLT pipeline
 
 3. Load the data from the JSON document
 
-<<<<<<< HEAD
 4. Pass the data to the DLT pipeline
-=======
-a. Load JSON document into a dictionary
-```
-with open('data.json', 'r', encoding="utf-8") as f:
-    data = json.load(f)
-```
->>>>>>> a533e764
 
 5. Use DLT to load the data
 
 ## Running the code
 
-<<<<<<< HEAD
 Run the script:
-=======
-c. Save schema to `schema.yml` file
-```
-schema = pipeline.get_default_schema()
-schema_yaml = schema.as_yaml(remove_default=True)
-with open(schema_file_path, 'w', encoding="utf-8") as f:
-    f.write(schema_yaml)
-```
 
-
-## 8. Use DLT to load the data
-
-a. Load
-```
-pipeline.load()
-```
-
-b. Make sure there are no errors
-```
-completed_loads = pipeline.list_completed_loads()
-# print(completed_loads)
-# now enumerate all complete loads if we have any failed packages
-# complete but failed job will not raise any exceptions
-for load_id in completed_loads:
-    print(f"Checking failed jobs in {load_id}")
-    for job, failed_message in pipeline.list_failed_jobs(load_id):
-        print(f"JOB: {job}\nMSG: {failed_message}")
-```
-
-c. Run the script:
->>>>>>> a533e764
 ```
 python3 quickstart.py
 ```
@@ -155,18 +81,6 @@
 
 `json_doc` table
 
-<<<<<<< HEAD
-=======
-    # Join previous two queries via auto generated keys
-    query = f"""
-        select p.name, p.age, p.id as parent_id,
-            c.name as child_name, c.id as child_id, c._dlt_list_idx as child_order_in_list
-        from `{schema_prefix}_example.json_doc` as p
-        left join `{schema_prefix}_example.json_doc__children`  as c
-            on p._dlt_id = c._dlt_parent_id
-    """
-    run_query(query)
->>>>>>> a533e764
 ```
 SELECT * FROM `{schema_prefix}_example.json_doc`
 ```
